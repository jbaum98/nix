#pragma once

#include "serialise.hh"

#include <string_view>
#include <cstring>
#include <array>

namespace rust {

typedef void (*DropFun)(void *);

/* A Rust value of N bytes. It can be moved but not copied. When it
   goes out of scope, the C++ destructor will run the drop
   function. */
template<std::size_t N, DropFun drop>
struct Value
{
protected:

    std::array<char, N> raw;

    ~Value()
    {
        if (!isEvacuated()) {
            drop(this);
            evacuate();
        }
    }

    // Must not be called directly.
    Value()
    {
        // Precaution, in case this is used improperly
        evacuate();
    }

    Value(Value && other)
        : raw(other.raw)
    {
        other.evacuate();
    }

    // Not all Rust types are Clone / Copy, but our base Value class needs to
<<<<<<< HEAD
    // have a copy constructor so that ones which do implement Copy/Clone
=======
    // have a copy constructor so that types which do implement Copy/Clone
>>>>>>> 0f3f9010
    // can be copied/cloned.
    Value(const Value & other)
        : raw(other.raw)
    {
    }
    void operator =(const Value & other)
    {
        if (!isEvacuated())
            drop(this);
    }

    void operator =(Value && other)
    {
        if (!isEvacuated())
            drop(this);
        raw = other.raw;
        other.evacuate();
    }

private:

    /* FIXME: optimize these (ideally in such a way that the compiler
       can elide most calls to evacuate() / isEvacuated(). */
    inline void evacuate()
    {
        for (auto & i : raw) i = 0;
    }

    inline bool isEvacuated()
    {
        for (auto & i : raw)
            if (i != 0) return false;
        return true;
    }
};

/* A Rust vector. */
template<typename T, DropFun drop>
struct Vec : Value<3 * sizeof(void *), drop>
{
    inline size_t size() const
    {
        return ((const size_t *) &this->raw)[2];
    }

    const T * data() const
    {
        return ((const T * *) &this->raw)[0];
    }

protected:

    // Must not be called directly.
    Vec<T, drop>();

    Vec<T, drop>(Vec<T, drop> && other) = default;

    // Delete until we know how to do this properly.
    Vec<T, drop>(const Vec<T, drop> & other) = delete;
};

/* A Rust slice. */
template<typename T>
struct Slice
{
    const T * ptr;
    size_t size;

    Slice(const T * ptr, size_t size) : ptr(ptr), size(size)
    {
        assert(ptr);
    }
};

struct StringSlice : Slice<char>
{
    StringSlice(const std::string & s): Slice(s.data(), s.size()) {}
    explicit StringSlice(std::string_view s): Slice(s.data(), s.size()) {}
    StringSlice(const char * s): Slice(s, strlen(s)) {}

    operator std::string_view() const
    {
        return std::string_view(ptr, size);
    }
};

/* A Rust string. */
struct String;

extern "C" {
    void ffi_String_new(StringSlice s, String * out);
    void ffi_String_drop(void * s);
}

struct String : Vec<char, ffi_String_drop>
{
    String() = delete;

    String(std::string_view s)
    {
        ffi_String_new(StringSlice(s), this);
    }

    String(const char * s)
        : String({s, std::strlen(s)})
    {
    }

    operator std::string_view() const
    {
        return std::string_view(data(), size());
    }
};

std::ostream & operator << (std::ostream & str, const String & s);

/* C++ representation of Rust's Result<T, CppException>. */
template<typename T>
struct Result
{
    enum { Ok = 0, Err = 1, Uninit = 2 } tag;

    union {
        T data;
        std::exception_ptr * exc;
    };

    Result() = delete;

    Result(const Result &) = delete;

    Result(Result && other)
        : tag(other.tag)
    {
        other.tag = Uninit;
        if (tag == Ok)
            data = std::move(other.data);
        else if (tag == Err)
            exc = other.exc;
    }

    ~Result()
    {
        if (tag == Ok)
            data.~T();
        else if (tag == Err)
            free(exc);
        else if (tag == Uninit)
            ;
        else
            abort();
    }

    /* Rethrow the wrapped exception or return the wrapped value. */
    T unwrap() &&
    {
        if (tag == Ok) {
            tag = Uninit;
            return std::move(data);
        }
        else if (tag == Err)
            std::rethrow_exception(*exc);
        else
            abort();
    }
};

}<|MERGE_RESOLUTION|>--- conflicted
+++ resolved
@@ -42,11 +42,7 @@
     }
 
     // Not all Rust types are Clone / Copy, but our base Value class needs to
-<<<<<<< HEAD
-    // have a copy constructor so that ones which do implement Copy/Clone
-=======
     // have a copy constructor so that types which do implement Copy/Clone
->>>>>>> 0f3f9010
     // can be copied/cloned.
     Value(const Value & other)
         : raw(other.raw)

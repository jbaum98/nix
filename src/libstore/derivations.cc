--- conflicted
+++ resolved
@@ -37,7 +37,6 @@
 }
 
 
-<<<<<<< HEAD
 bool derivationIsCA(DerivationType dt) {
     switch (dt) {
     case DerivationType::Regular: return false;
@@ -64,30 +63,6 @@
     abort();
 }
 
-BasicDerivation::BasicDerivation(const BasicDerivation & other)
-    : platform(other.platform)
-    , builder(other.builder)
-    , args(other.args)
-    , env(other.env)
-{
-    for (auto & i : other.outputs)
-        outputs.insert_or_assign(i.first,
-            DerivationOutput(i.second.path.clone(), std::string(i.second.hashAlgo), std::string(i.second.hash)));
-    for (auto & i : other.inputSrcs)
-        inputSrcs.insert(i.clone());
-}
-
-
-Derivation::Derivation(const Derivation & other)
-    : BasicDerivation(other)
-{
-    for (auto & i : other.inputDrvs)
-        inputDrvs.insert_or_assign(i.first.clone(), i.second);
-}
-
-
-=======
->>>>>>> 29542865
 const StorePath & BasicDerivation::findOutput(const string & id) const
 {
     auto i = outputs.find(id);

--- conflicted
+++ resolved
@@ -7,7 +7,6 @@
 
 namespace nix {
 
-<<<<<<< HEAD
 std::optional<StorePath> DerivationOutput::pathOpt(const Store & store, std::string_view drvName) const
 {
     return std::visit(overloaded {
@@ -54,16 +53,6 @@
     abort();
 }
 
-const StorePath BasicDerivation::findOutput(const Store & store, const string & id) const
-{
-    auto i = outputs.find(id);
-    if (i == outputs.end())
-        throw Error("derivation has no output '%s'", id);
-    return i->second.path(store, name);
-}
-
-=======
->>>>>>> 26fcab53
 
 bool BasicDerivation::isBuiltin() const
 {

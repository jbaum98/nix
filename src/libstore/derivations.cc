#include "derivations.hh"
#include "store-api.hh"
#include "globals.hh"
#include "util.hh"
#include "worker-protocol.hh"
#include "fs-accessor.hh"

namespace nix {

std::optional<StorePath> DerivationOutput::pathOpt(const Store & store, std::string_view drvName) const
{
    return std::visit(overloaded {
        [](DerivationOutputInputAddressed doi) -> std::optional<StorePath> {
            return { doi.path };
        },
        [&](DerivationOutputFixed dof) -> std::optional<StorePath> {
            return {
                store.makeFixedOutputPath(dof.hash.method, dof.hash.hash, drvName)
            };
        },
        [](DerivationOutputFloating dof) -> std::optional<StorePath> {
            return std::nullopt;
        },
    }, output);
}

<<<<<<< HEAD
bool derivationIsCA(DerivationType dt) {
    switch (dt) {
    case DerivationType::Regular: return false;
    case DerivationType::CAFixed: return true;
    case DerivationType::CAFloating: return true;
    };
    // Since enums can have non-variant values, but making a `default:` would
    // disable exhaustiveness warnings.
    abort();
}

bool derivationIsFixed(DerivationType dt) {
    switch (dt) {
    case DerivationType::Regular: return false;
    case DerivationType::CAFixed: return true;
    case DerivationType::CAFloating: return false;
    };
    abort();
}

bool derivationIsImpure(DerivationType dt) {
    switch (dt) {
    case DerivationType::Regular: return false;
    case DerivationType::CAFixed: return true;
    case DerivationType::CAFloating: return false;
    };
    abort();
}

=======
>>>>>>> ac89462b

bool BasicDerivation::isBuiltin() const
{
    return string(builder, 0, 8) == "builtin:";
}


StorePath writeDerivation(ref<Store> store,
    const Derivation & drv, std::string_view name, RepairFlag repair)
{
    auto references = drv.inputSrcs;
    for (auto & i : drv.inputDrvs)
        references.insert(i.first);
    /* Note that the outputs of a derivation are *not* references
       (that can be missing (of course) and should not necessarily be
       held during a garbage collection). */
    auto suffix = std::string(name) + drvExtension;
    auto contents = drv.unparse(*store, false);
    return settings.readOnlyMode
        ? store->computeStorePathForText(suffix, contents, references)
        : store->addTextToStore(suffix, contents, references, repair);
}


/* Read string `s' from stream `str'. */
static void expect(std::istream & str, const string & s)
{
    char s2[s.size()];
    str.read(s2, s.size());
    if (string(s2, s.size()) != s)
        throw FormatError("expected string '%1%'", s);
}


/* Read a C-style string from stream `str'. */
static string parseString(std::istream & str)
{
    string res;
    expect(str, "\"");
    int c;
    while ((c = str.get()) != '"')
        if (c == '\\') {
            c = str.get();
            if (c == 'n') res += '\n';
            else if (c == 'r') res += '\r';
            else if (c == 't') res += '\t';
            else res += c;
        }
        else res += c;
    return res;
}


static Path parsePath(std::istream & str)
{
    string s = parseString(str);
    if (s.size() == 0 || s[0] != '/')
        throw FormatError("bad path '%1%' in derivation", s);
    return s;
}


static bool endOfList(std::istream & str)
{
    if (str.peek() == ',') {
        str.get();
        return false;
    }
    if (str.peek() == ']') {
        str.get();
        return true;
    }
    return false;
}


static StringSet parseStrings(std::istream & str, bool arePaths)
{
    StringSet res;
    while (!endOfList(str))
        res.insert(arePaths ? parsePath(str) : parseString(str));
    return res;
}


static DerivationOutput parseDerivationOutput(const Store & store, std::istringstream & str)
{
    expect(str, ","); auto path = store.parseStorePath(parsePath(str));
    expect(str, ","); auto hashAlgo = parseString(str);
    expect(str, ","); const auto hash = parseString(str);
    expect(str, ")");

    if (hashAlgo != "") {
        auto method = FileIngestionMethod::Flat;
        if (string(hashAlgo, 0, 2) == "r:") {
            method = FileIngestionMethod::Recursive;
            hashAlgo = string(hashAlgo, 2);
        }
        const HashType hashType = parseHashType(hashAlgo);

        return hash != ""
            ? DerivationOutput {
                  .output = DerivationOutputFixed {
                      .hash = FixedOutputHash {
                          .method = std::move(method),
                          .hash = Hash(hash, hashType),
                      },
                  }
               }
            : DerivationOutput {
                  .output = DerivationOutputFloating {
                      .method = std::move(method),
                      .hashType = std::move(hashType),
                  },
              };
    } else
        return DerivationOutput {
            .output = DerivationOutputInputAddressed {
                .path = std::move(path),
            }
        };
}


static Derivation parseDerivation(const Store & store, std::string && s, std::string_view name)
{
    Derivation drv;
    drv.name = name;

    std::istringstream str(std::move(s));
    expect(str, "Derive([");

    /* Parse the list of outputs. */
    while (!endOfList(str)) {
        expect(str, "("); std::string id = parseString(str);
        auto output = parseDerivationOutput(store, str);
        drv.outputs.emplace(std::move(id), std::move(output));
    }

    /* Parse the list of input derivations. */
    expect(str, ",[");
    while (!endOfList(str)) {
        expect(str, "(");
        Path drvPath = parsePath(str);
        expect(str, ",[");
        drv.inputDrvs.insert_or_assign(store.parseStorePath(drvPath), parseStrings(str, false));
        expect(str, ")");
    }

    expect(str, ",["); drv.inputSrcs = store.parseStorePathSet(parseStrings(str, true));
    expect(str, ","); drv.platform = parseString(str);
    expect(str, ","); drv.builder = parseString(str);

    /* Parse the builder arguments. */
    expect(str, ",[");
    while (!endOfList(str))
        drv.args.push_back(parseString(str));

    /* Parse the environment variables. */
    expect(str, ",[");
    while (!endOfList(str)) {
        expect(str, "("); string name = parseString(str);
        expect(str, ","); string value = parseString(str);
        expect(str, ")");
        drv.env[name] = value;
    }

    expect(str, ")");
    return drv;
}


Derivation readDerivation(const Store & store, const Path & drvPath, std::string_view name)
{
    try {
        return parseDerivation(store, readFile(drvPath), name);
    } catch (FormatError & e) {
        throw Error("error parsing derivation '%1%': %2%", drvPath, e.msg());
    }
}


Derivation Store::derivationFromPath(const StorePath & drvPath)
{
    ensurePath(drvPath);
    return readDerivation(drvPath);
}


Derivation Store::readDerivation(const StorePath & drvPath)
{
    auto accessor = getFSAccessor();
    try {
        return parseDerivation(*this, accessor->readFile(printStorePath(drvPath)), Derivation::nameFromPath(drvPath));
    } catch (FormatError & e) {
        throw Error("error parsing derivation '%s': %s", printStorePath(drvPath), e.msg());
    }
}


static void printString(string & res, std::string_view s)
{
    char buf[s.size() * 2 + 2];
    char * p = buf;
    *p++ = '"';
    for (auto c : s)
        if (c == '\"' || c == '\\') { *p++ = '\\'; *p++ = c; }
        else if (c == '\n') { *p++ = '\\'; *p++ = 'n'; }
        else if (c == '\r') { *p++ = '\\'; *p++ = 'r'; }
        else if (c == '\t') { *p++ = '\\'; *p++ = 't'; }
        else *p++ = c;
    *p++ = '"';
    res.append(buf, p - buf);
}


static void printUnquotedString(string & res, std::string_view s)
{
    res += '"';
    res.append(s);
    res += '"';
}


template<class ForwardIterator>
static void printStrings(string & res, ForwardIterator i, ForwardIterator j)
{
    res += '[';
    bool first = true;
    for ( ; i != j; ++i) {
        if (first) first = false; else res += ',';
        printString(res, *i);
    }
    res += ']';
}


template<class ForwardIterator>
static void printUnquotedStrings(string & res, ForwardIterator i, ForwardIterator j)
{
    res += '[';
    bool first = true;
    for ( ; i != j; ++i) {
        if (first) first = false; else res += ',';
        printUnquotedString(res, *i);
    }
    res += ']';
}


string Derivation::unparse(const Store & store, bool maskOutputs,
    std::map<std::string, StringSet> * actualInputs) const
{
    string s;
    s.reserve(65536);
    s += "Derive([";

    bool first = true;
    for (auto & i : outputs) {
        if (first) first = false; else s += ',';
        s += '('; printUnquotedString(s, i.first);
        s += ','; printUnquotedString(s, maskOutputs ? "" : store.printStorePath(i.second.path(store, name)));
        std::visit(overloaded {
            [&](DerivationOutputInputAddressed doi) {
                s += ','; printUnquotedString(s, "");
                s += ','; printUnquotedString(s, "");
            },
            [&](DerivationOutputFixed dof) {
                s += ','; printUnquotedString(s, dof.hash.printMethodAlgo());
                s += ','; printUnquotedString(s, dof.hash.hash.to_string(Base16, false));
            },
            [&](DerivationOutputFloating dof) {
                s += ','; printUnquotedString(s, makeFileIngestionPrefix(dof.method) + printHashType(dof.hashType));
                s += ','; printUnquotedString(s, "");
            },
        }, i.second.output);
        s += ')';
    }

    s += "],[";
    first = true;
    if (actualInputs) {
        for (auto & i : *actualInputs) {
            if (first) first = false; else s += ',';
            s += '('; printUnquotedString(s, i.first);
            s += ','; printUnquotedStrings(s, i.second.begin(), i.second.end());
            s += ')';
        }
    } else {
        for (auto & i : inputDrvs) {
            if (first) first = false; else s += ',';
            s += '('; printUnquotedString(s, store.printStorePath(i.first));
            s += ','; printUnquotedStrings(s, i.second.begin(), i.second.end());
            s += ')';
        }
    }

    s += "],";
    auto paths = store.printStorePathSet(inputSrcs); // FIXME: slow
    printUnquotedStrings(s, paths.begin(), paths.end());

    s += ','; printUnquotedString(s, platform);
    s += ','; printString(s, builder);
    s += ','; printStrings(s, args.begin(), args.end());

    s += ",[";
    first = true;
    for (auto & i : env) {
        if (first) first = false; else s += ',';
        s += '('; printString(s, i.first);
        s += ','; printString(s, maskOutputs && outputs.count(i.first) ? "" : i.second);
        s += ')';
    }

    s += "])";

    return s;
}


// FIXME: remove
bool isDerivation(const string & fileName)
{
    return hasSuffix(fileName, drvExtension);
}


DerivationType BasicDerivation::type() const
{
<<<<<<< HEAD
    std::set<std::string_view> inputAddressedOutputs, fixedCAOutputs, floatingCAOutputs;
    std::optional<HashType> floatingHashType;
    for (auto & i : outputs) {
        std::visit(overloaded {
            [&](DerivationOutputInputAddressed _) {
               inputAddressedOutputs.insert(i.first);
            },
            [&](DerivationOutputFixed _) {
                fixedCAOutputs.insert(i.first);
            },
            [&](DerivationOutputFloating dof) {
                floatingCAOutputs.insert(i.first);
                if (!floatingHashType) {
                    floatingHashType = dof.hashType;
                } else {
                    if (*floatingHashType != dof.hashType)
                        throw Error("All floating outputs must use the same hash type");
                }
            },
        }, i.second.output);
    }

    if (inputAddressedOutputs.empty() && fixedCAOutputs.empty() && floatingCAOutputs.empty()) {
        throw Error("Must have at least one output");
    } else if (! inputAddressedOutputs.empty() && fixedCAOutputs.empty() && floatingCAOutputs.empty()) {
        return DerivationType::Regular;
    } else if (inputAddressedOutputs.empty() && ! fixedCAOutputs.empty() && floatingCAOutputs.empty()) {
        if (fixedCAOutputs.size() > 1)
            // FIXME: Experimental feature?
            throw Error("Only one fixed output is allowed for now");
        if (*fixedCAOutputs.begin() != "out")
            throw Error("Single fixed output must be named \"out\"");
        return DerivationType::CAFixed;
    } else if (inputAddressedOutputs.empty() && fixedCAOutputs.empty() && ! floatingCAOutputs.empty()) {
        return DerivationType::CAFloating;
    } else {
        throw Error("Can't mix derivation output types");
    }
=======
    return outputs.size() == 1 &&
        outputs.begin()->first == "out" &&
        std::holds_alternative<DerivationOutputFixed>(outputs.begin()->second.output);
>>>>>>> ac89462b
}


DrvHashes drvHashes;

/* pathDerivationModulo and hashDerivationModulo are mutually recursive
 */

/* Look up the derivation by value and memoize the
   `hashDerivationModulo` call.
 */
static const DrvHashModulo & pathDerivationModulo(Store & store, const StorePath & drvPath)
{
    auto h = drvHashes.find(drvPath);
    if (h == drvHashes.end()) {
        assert(store.isValidPath(drvPath));
        // Cache it
        h = drvHashes.insert_or_assign(
            drvPath,
            hashDerivationModulo(
                store,
                store.readDerivation(drvPath),
                false)).first;
    }
    return h->second;
}

/* See the header for interface details. These are the implementation details.

   For fixed-output derivations, each hash in the map is not the
   corresponding output's content hash, but a hash of that hash along
   with other constant data. The key point is that the value is a pure
   function of the output's contents, and there are no preimage attacks
   either spoofing an output's contents for a derivation, or
   spoofing a derivation for an output's contents.

   For regular derivations, it looks up each subderivation from its hash
   and recurs. If the subderivation is also regular, it simply
   substitutes the derivation path with its hash. If the subderivation
   is fixed-output, however, it takes each output hash and pretends it
   is a derivation hash producing a single "out" output. This is so we
   don't leak the provenance of fixed outputs, reducing pointless cache
   misses as the build itself won't know this.
 */
DrvHashModulo hashDerivationModulo(Store & store, const Derivation & drv, bool maskOutputs)
{
    /* Return a fixed hash for fixed-output derivations. */
<<<<<<< HEAD
    switch (drv.type()) {
    case DerivationType::CAFloating:
        throw Error("Regular input-addressed derivations are not yet allowed to depend on CA derivations");
    case DerivationType::CAFixed: {
        std::map<std::string, Hash> outputHashes;
        for (const auto & i : drv.outputs) {
            auto & dof = std::get<DerivationOutputFixed>(i.second.output);
            auto hash = hashString(htSHA256, "fixed:out:"
                + dof.hash.printMethodAlgo() + ":"
                + dof.hash.hash.to_string(Base16, false) + ":"
                + store.printStorePath(i.second.path(store, drv.name)));
            outputHashes.insert_or_assign(i.first, std::move(hash));
        }
        return outputHashes;
    }
    case DerivationType::Regular:
        break;
=======
    if (drv.isFixedOutput()) {
        DerivationOutputs::const_iterator i = drv.outputs.begin();
        auto hash = std::get<DerivationOutputFixed>(i->second.output);
        return hashString(htSHA256, "fixed:out:"
            + hash.hash.printMethodAlgo() + ":"
            + hash.hash.hash.to_string(Base16, false) + ":"
            + store.printStorePath(i->second.path(store, drv.name)));
>>>>>>> ac89462b
    }

    /* For other derivations, replace the inputs paths with recursive
       calls to this function. */
    std::map<std::string, StringSet> inputs2;
    for (auto & i : drv.inputDrvs) {
        const auto & res = pathDerivationModulo(store, i.first);
        std::visit(overloaded {
            // Regular non-CA derivation, replace derivation
            [&](Hash drvHash) {
                inputs2.insert_or_assign(drvHash.to_string(Base16, false), i.second);
            },
            // CA derivation's output hashes
            [&](CaOutputHashes outputHashes) {
                std::set<std::string> justOut = { "out" };
                for (auto & output : i.second) {
                    /* Put each one in with a single "out" output.. */
                    const auto h = outputHashes.at(output);
                    inputs2.insert_or_assign(
                        h.to_string(Base16, false),
                        justOut);
                }
            },
        }, res);
    }

    return hashString(htSHA256, drv.unparse(store, maskOutputs, &inputs2));
}


std::string StorePathWithOutputs::to_string(const Store & store) const
{
    return outputs.empty()
        ? store.printStorePath(path)
        : store.printStorePath(path) + "!" + concatStringsSep(",", outputs);
}


bool wantOutput(const string & output, const std::set<string> & wanted)
{
    return wanted.empty() || wanted.find(output) != wanted.end();
}


StorePathSet BasicDerivation::outputPaths(const Store & store) const
{
    StorePathSet paths;
    for (auto & i : outputs)
        paths.insert(i.second.path(store, name));
    return paths;
}

static DerivationOutput readDerivationOutput(Source & in, const Store & store)
{
    auto path = store.parseStorePath(readString(in));
    auto hashAlgo = readString(in);
    auto hash = readString(in);

    if (hashAlgo != "") {
        auto method = FileIngestionMethod::Flat;
        if (string(hashAlgo, 0, 2) == "r:") {
            method = FileIngestionMethod::Recursive;
            hashAlgo = string(hashAlgo, 2);
        }
        auto hashType = parseHashType(hashAlgo);
        return hash != ""
            ? DerivationOutput {
                  .output = DerivationOutputFixed {
                      .hash = FixedOutputHash {
                          .method = std::move(method),
                          .hash = Hash(hash, hashType),
                      },
                  }
               }
            : DerivationOutput {
                  .output = DerivationOutputFloating {
                      .method = std::move(method),
                      .hashType = std::move(hashType),
                  },
              };
    } else
        return DerivationOutput {
            .output = DerivationOutputInputAddressed {
                .path = std::move(path),
            }
        };
}

StringSet BasicDerivation::outputNames() const
{
    StringSet names;
    for (auto & i : outputs)
        names.insert(i.first);
    return names;
}


std::string_view BasicDerivation::nameFromPath(const StorePath & drvPath) {
    auto nameWithSuffix = drvPath.name();
    constexpr std::string_view extension = ".drv";
    assert(hasSuffix(nameWithSuffix, extension));
    nameWithSuffix.remove_suffix(extension.size());
    return nameWithSuffix;
}


Source & readDerivation(Source & in, const Store & store, BasicDerivation & drv, std::string_view name)
{
    drv.name = name;

    drv.outputs.clear();
    auto nr = readNum<size_t>(in);
    for (size_t n = 0; n < nr; n++) {
        auto name = readString(in);
        auto output = readDerivationOutput(in, store);
        drv.outputs.emplace(std::move(name), std::move(output));
    }

    drv.inputSrcs = readStorePaths<StorePathSet>(store, in);
    in >> drv.platform >> drv.builder;
    drv.args = readStrings<Strings>(in);

    nr = readNum<size_t>(in);
    for (size_t n = 0; n < nr; n++) {
        auto key = readString(in);
        auto value = readString(in);
        drv.env[key] = value;
    }

    return in;
}


void writeDerivation(Sink & out, const Store & store, const BasicDerivation & drv)
{
    out << drv.outputs.size();
    for (auto & i : drv.outputs) {
        out << i.first
            << store.printStorePath(i.second.path(store, drv.name));
        std::visit(overloaded {
            [&](DerivationOutputInputAddressed doi) {
                out << "" << "";
            },
            [&](DerivationOutputFixed dof) {
                out << dof.hash.printMethodAlgo()
                    << dof.hash.hash.to_string(Base16, false);
            },
            [&](DerivationOutputFloating dof) {
                out << (makeFileIngestionPrefix(dof.method) + printHashType(dof.hashType))
                    << "";
            },
        }, i.second.output);
    }
    writeStorePaths(store, out, drv.inputSrcs);
    out << drv.platform << drv.builder << drv.args;
    out << drv.env.size();
    for (auto & i : drv.env)
        out << i.first << i.second;
}


std::string hashPlaceholder(const std::string & outputName)
{
    // FIXME: memoize?
    return "/" + hashString(htSHA256, "nix-output:" + outputName).to_string(Base32, false);
}


}<|MERGE_RESOLUTION|>--- conflicted
+++ resolved
@@ -24,7 +24,7 @@
     }, output);
 }
 
-<<<<<<< HEAD
+
 bool derivationIsCA(DerivationType dt) {
     switch (dt) {
     case DerivationType::Regular: return false;
@@ -54,8 +54,6 @@
     abort();
 }
 
-=======
->>>>>>> ac89462b
 
 bool BasicDerivation::isBuiltin() const
 {
@@ -385,7 +383,6 @@
 
 DerivationType BasicDerivation::type() const
 {
-<<<<<<< HEAD
     std::set<std::string_view> inputAddressedOutputs, fixedCAOutputs, floatingCAOutputs;
     std::optional<HashType> floatingHashType;
     for (auto & i : outputs) {
@@ -424,11 +421,6 @@
     } else {
         throw Error("Can't mix derivation output types");
     }
-=======
-    return outputs.size() == 1 &&
-        outputs.begin()->first == "out" &&
-        std::holds_alternative<DerivationOutputFixed>(outputs.begin()->second.output);
->>>>>>> ac89462b
 }
 
 
@@ -476,7 +468,6 @@
 DrvHashModulo hashDerivationModulo(Store & store, const Derivation & drv, bool maskOutputs)
 {
     /* Return a fixed hash for fixed-output derivations. */
-<<<<<<< HEAD
     switch (drv.type()) {
     case DerivationType::CAFloating:
         throw Error("Regular input-addressed derivations are not yet allowed to depend on CA derivations");
@@ -494,15 +485,6 @@
     }
     case DerivationType::Regular:
         break;
-=======
-    if (drv.isFixedOutput()) {
-        DerivationOutputs::const_iterator i = drv.outputs.begin();
-        auto hash = std::get<DerivationOutputFixed>(i->second.output);
-        return hashString(htSHA256, "fixed:out:"
-            + hash.hash.printMethodAlgo() + ":"
-            + hash.hash.hash.to_string(Base16, false) + ":"
-            + store.printStorePath(i->second.path(store, drv.name)));
->>>>>>> ac89462b
     }
 
     /* For other derivations, replace the inputs paths with recursive

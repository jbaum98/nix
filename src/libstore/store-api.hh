#pragma once

#include "path.hh"
#include "hash.hh"
#include "serialise.hh"
#include "crypto.hh"
#include "lru-cache.hh"
#include "sync.hh"
#include "globals.hh"
#include "config.hh"

#include <atomic>
#include <limits>
#include <map>
#include <unordered_map>
#include <unordered_set>
#include <memory>
#include <string>
#include <chrono>


namespace nix {


MakeError(SubstError, Error);
MakeError(BuildError, Error); // denotes a permanent build failure
MakeError(InvalidPath, Error);
MakeError(Unsupported, Error);
MakeError(SubstituteGone, Error);
MakeError(SubstituterDisabled, Error);
MakeError(NotInStore, Error);


struct BasicDerivation;
struct Derivation;
class FSAccessor;
class NarInfoDiskCache;
class Store;
class JSONPlaceholder;


enum RepairFlag : bool { NoRepair = false, Repair = true };
enum CheckSigsFlag : bool { NoCheckSigs = false, CheckSigs = true };
enum SubstituteFlag : bool { NoSubstitute = false, Substitute = true };
enum AllowInvalidFlag : bool { DisallowInvalid = false, AllowInvalid = true };

/* Magic header of exportPath() output (obsolete). */
const uint32_t exportMagic = 0x4558494e;


typedef std::unordered_map<StorePath, std::unordered_set<std::string>> Roots;


struct GCOptions
{
    /* Garbage collector operation:

       - `gcReturnLive': return the set of paths reachable from
         (i.e. in the closure of) the roots.

       - `gcReturnDead': return the set of paths not reachable from
         the roots.

       - `gcDeleteDead': actually delete the latter set.

       - `gcDeleteSpecific': delete the paths listed in
          `pathsToDelete', insofar as they are not reachable.
    */
    typedef enum {
        gcReturnLive,
        gcReturnDead,
        gcDeleteDead,
        gcDeleteSpecific,
    } GCAction;

    GCAction action{gcDeleteDead};

    /* If `ignoreLiveness' is set, then reachability from the roots is
       ignored (dangerous!).  However, the paths must still be
       unreferenced *within* the store (i.e., there can be no other
       store paths that depend on them). */
    bool ignoreLiveness{false};

    /* For `gcDeleteSpecific', the paths to delete. */
    StorePathSet pathsToDelete;

    /* Stop after at least `maxFreed' bytes have been freed. */
    unsigned long long maxFreed{std::numeric_limits<unsigned long long>::max()};
};


struct GCResults
{
    /* Depending on the action, the GC roots, or the paths that would
       be or have been deleted. */
    PathSet paths;

    /* For `gcReturnDead', `gcDeleteDead' and `gcDeleteSpecific', the
       number of bytes that would be or was freed. */
    unsigned long long bytesFreed = 0;
};


struct SubstitutablePathInfo
{
    std::optional<StorePath> deriver;
    StorePathSet references;
    unsigned long long downloadSize; /* 0 = unknown or inapplicable */
    unsigned long long narSize; /* 0 = unknown */
};

typedef std::map<StorePath, SubstitutablePathInfo> SubstitutablePathInfos;


struct ValidPathInfo
{
    StorePath path;
    std::optional<StorePath> deriver;
    Hash narHash;
    StorePathSet references;
    time_t registrationTime = 0;
    uint64_t narSize = 0; // 0 = unknown
    uint64_t id; // internal use only

    /* Whether the path is ultimately trusted, that is, it's a
       derivation output that was built locally. */
    bool ultimate = false;

    StringSet sigs; // note: not necessarily verified

    /* If non-empty, an assertion that the path is content-addressed,
       i.e., that the store path is computed from a cryptographic hash
       of the contents of the path, plus some other bits of data like
       the "name" part of the path. Such a path doesn't need
       signatures, since we don't have to trust anybody's claim that
       the path is the output of a particular derivation. (In the
       extensional store model, we have to trust that the *contents*
       of an output path of a derivation were actually produced by
       that derivation. In the intensional model, we have to trust
       that a particular output path was produced by a derivation; the
       path then implies the contents.)

       Ideally, the content-addressability assertion would just be a
       Boolean, and the store path would be computed from
       the name component, ‘narHash’ and ‘references’. However,
       1) we've accumulated several types of content-addressed paths
       over the years; and 2) fixed-output derivations support
       multiple hash algorithms and serialisation methods (flat file
       vs NAR). Thus, ‘ca’ has one of the following forms:

       * ‘text:sha256:<sha256 hash of file contents>’: For paths
         computed by makeTextPath() / addTextToStore().

       * ‘fixed:<r?>:<ht>:<h>’: For paths computed by
         makeFixedOutputPath() / addToStore().
    */
    std::string ca;

    bool operator == (const ValidPathInfo & i) const
    {
        return
            path == i.path
            && narHash == i.narHash
            && references == i.references;
    }

    /* Return a fingerprint of the store path to be used in binary
       cache signatures. It contains the store path, the base-32
       SHA-256 hash of the NAR serialisation of the path, the size of
       the NAR, and the sorted references. The size field is strictly
       speaking superfluous, but might prevent endless/excessive data
       attacks. */
    std::string fingerprint(const Store & store) const;

    void sign(const Store & store, const SecretKey & secretKey);

    /* Return true iff the path is verifiably content-addressed. */
    bool isContentAddressed(const Store & store) const;

    static const size_t maxSigs = std::numeric_limits<size_t>::max();

    /* Return the number of signatures on this .narinfo that were
       produced by one of the specified keys, or maxSigs if the path
       is content-addressed. */
    size_t checkSignatures(const Store & store, const PublicKeys & publicKeys) const;

    /* Verify a single signature. */
    bool checkSignature(const Store & store, const PublicKeys & publicKeys, const std::string & sig) const;

    Strings shortRefs() const;

    ValidPathInfo(StorePath && path) : path(std::move(path)) { }
    explicit ValidPathInfo(const ValidPathInfo & other);

    virtual ~ValidPathInfo() { }
};

typedef list<ValidPathInfo> ValidPathInfos;


enum BuildMode { bmNormal, bmRepair, bmCheck };


struct BuildResult
{
    /* Note: don't remove status codes, and only add new status codes
       at the end of the list, to prevent client/server
       incompatibilities in the nix-store --serve protocol. */
    enum Status {
        Built = 0,
        Substituted,
        AlreadyValid,
        PermanentFailure,
        InputRejected,
        OutputRejected,
        TransientFailure, // possibly transient
        CachedFailure, // no longer used
        TimedOut,
        MiscFailure,
        DependencyFailed,
        LogLimitExceeded,
        NotDeterministic,
    } status = MiscFailure;
    std::string errorMsg;

    /* How many times this build was performed. */
    unsigned int timesBuilt = 0;

    /* If timesBuilt > 1, whether some builds did not produce the same
       result. (Note that 'isNonDeterministic = false' does not mean
       the build is deterministic, just that we don't have evidence of
       non-determinism.) */
    bool isNonDeterministic = false;

    /* The start/stop times of the build (or one of the rounds, if it
       was repeated). */
    time_t startTime = 0, stopTime = 0;

    bool success() {
        return status == Built || status == Substituted || status == AlreadyValid;
    }
};


class Store : public std::enable_shared_from_this<Store>, public Config
{
public:

    typedef std::map<std::string, std::string> Params;

    const PathSetting storeDir_{this, false, settings.nixStore,
        "store", "path to the Nix store"};
    const Path storeDir = storeDir_;

    const Setting<int> pathInfoCacheSize{this, 65536, "path-info-cache-size", "size of the in-memory store path information cache"};

    const Setting<bool> isTrusted{this, false, "trusted", "whether paths from this store can be used as substitutes even when they lack trusted signatures"};

    Setting<int> priority{this, 0, "priority", "priority of this substituter (lower value means higher priority)"};

    Setting<bool> wantMassQuery{this, false, "want-mass-query", "whether this substituter can be queried efficiently for path validity"};

protected:

    struct PathInfoCacheValue {

        // Time of cache entry creation or update
        std::chrono::time_point<std::chrono::steady_clock> time_point = std::chrono::steady_clock::now();

        // Null if missing
        std::shared_ptr<const ValidPathInfo> value;

        // Whether the value is valid as a cache entry. The path may not exist.
        bool isKnownNow();

        // Past tense, because a path can only be assumed to exists when
        // isKnownNow() && didExist()
        inline bool didExist() {
          return value != nullptr;
        }
    };

    struct State
    {
        // FIXME: fix key
        LRUCache<std::string, PathInfoCacheValue> pathInfoCache;
    };

    Sync<State> state;

    std::shared_ptr<NarInfoDiskCache> diskCache;

    Store(const Params & params);

public:

    virtual ~Store() { }

    virtual std::string getUri() = 0;

    StorePath parseStorePath(std::string_view path) const;

    std::optional<StorePath> maybeParseStorePath(std::string_view path) const;

    std::string printStorePath(const StorePath & path) const;

    // FIXME: remove
    StorePathSet parseStorePathSet(const PathSet & paths) const;

    PathSet printStorePathSet(const StorePathSet & path) const;

    /* Split a string specifying a derivation and a set of outputs
       (/nix/store/hash-foo!out1,out2,...) into the derivation path
       and the outputs. */
    StorePathWithOutputs parsePathWithOutputs(const string & s);

    /* Display a set of paths in human-readable form (i.e., between quotes
       and separated by commas). */
    std::string showPaths(const StorePathSet & paths);

    /* Return true if ‘path’ is in the Nix store (but not the Nix
       store itself). */
    bool isInStore(const Path & path) const;

    /* Return true if ‘path’ is a store path, i.e. a direct child of
       the Nix store. */
    bool isStorePath(std::string_view path) const;

    /* Chop off the parts after the top-level store name, e.g.,
       /nix/store/abcd-foo/bar => /nix/store/abcd-foo. */
    Path toStorePath(const Path & path) const;

    /* Follow symlinks until we end up with a path in the Nix store. */
    Path followLinksToStore(std::string_view path) const;

    /* Same as followLinksToStore(), but apply toStorePath() to the
       result. */
    StorePath followLinksToStorePath(std::string_view path) const;

    StorePathWithOutputs followLinksToStorePathWithOutputs(std::string_view path) const;

    /* Constructs a unique store path name. */
    StorePath makeStorePath(const string & type,
        const Hash & hash, std::string_view name) const;

    StorePath makeOutputPath(const string & id,
        const Hash & hash, std::string_view name) const;

    StorePath makeFixedOutputPath(FileIngestionMethod method,
        const Hash & hash, std::string_view name,
        const StorePathSet & references = {},
        bool hasSelfReference = false) const;

    StorePath makeTextPath(std::string_view name, const Hash & hash,
        const StorePathSet & references) const;

    /* This is the preparatory part of addToStore(); it computes the
       store path to which srcPath is to be copied.  Returns the store
       path and the cryptographic hash of the contents of srcPath. */
    std::pair<StorePath, Hash> computeStorePathForPath(std::string_view name,
<<<<<<< HEAD
        const Path & srcPath, bool recursive = true,
        HashType hashAlgo = HashType::SHA256, PathFilter & filter = defaultPathFilter) const;
=======
        const Path & srcPath, FileIngestionMethod method = FileIngestionMethod::Recursive,
        HashType hashAlgo = htSHA256, PathFilter & filter = defaultPathFilter) const;
>>>>>>> f60ce4fa

    /* Preparatory part of addTextToStore().

       !!! Computation of the path should take the references given to
       addTextToStore() into account, otherwise we have a (relatively
       minor) security hole: a caller can register a source file with
       bogus references.  If there are too many references, the path may
       not be garbage collected when it has to be (not really a problem,
       the caller could create a root anyway), or it may be garbage
       collected when it shouldn't be (more serious).

       Hashing the references would solve this (bogus references would
       simply yield a different store path, so other users wouldn't be
       affected), but it has some backwards compatibility issues (the
       hashing scheme changes), so I'm not doing that for now. */
    StorePath computeStorePathForText(const string & name, const string & s,
        const StorePathSet & references) const;

    /* Check whether a path is valid. */
    bool isValidPath(const StorePath & path);

protected:

    virtual bool isValidPathUncached(const StorePath & path);

public:

    /* Query which of the given paths is valid. Optionally, try to
       substitute missing paths. */
    virtual StorePathSet queryValidPaths(const StorePathSet & paths,
        SubstituteFlag maybeSubstitute = NoSubstitute);

    /* Query the set of all valid paths. Note that for some store
       backends, the name part of store paths may be omitted
       (i.e. you'll get /nix/store/<hash> rather than
       /nix/store/<hash>-<name>). Use queryPathInfo() to obtain the
       full store path. */
    virtual StorePathSet queryAllValidPaths()
    { unsupported("queryAllValidPaths"); }

    /* Query information about a valid path. It is permitted to omit
       the name part of the store path. */
    ref<const ValidPathInfo> queryPathInfo(const StorePath & path);

    /* Asynchronous version of queryPathInfo(). */
    void queryPathInfo(const StorePath & path,
        Callback<ref<const ValidPathInfo>> callback) noexcept;

protected:

    virtual void queryPathInfoUncached(const StorePath & path,
        Callback<std::shared_ptr<const ValidPathInfo>> callback) noexcept = 0;

public:

    /* Queries the set of incoming FS references for a store path.
       The result is not cleared. */
    virtual void queryReferrers(const StorePath & path, StorePathSet & referrers)
    { unsupported("queryReferrers"); }

    /* Return all currently valid derivations that have `path' as an
       output.  (Note that the result of `queryDeriver()' is the
       derivation that was actually used to produce `path', which may
       not exist anymore.) */
    virtual StorePathSet queryValidDerivers(const StorePath & path) { return {}; };

    /* Query the outputs of the derivation denoted by `path'. */
    virtual StorePathSet queryDerivationOutputs(const StorePath & path)
    { unsupported("queryDerivationOutputs"); }

    /* Query the output names of the derivation denoted by `path'. */
    virtual StringSet queryDerivationOutputNames(const StorePath & path)
    { unsupported("queryDerivationOutputNames"); }

    /* Query the full store path given the hash part of a valid store
       path, or empty if the path doesn't exist. */
    virtual std::optional<StorePath> queryPathFromHashPart(const std::string & hashPart) = 0;

    /* Query which of the given paths have substitutes. */
    virtual StorePathSet querySubstitutablePaths(const StorePathSet & paths) { return {}; };

    /* Query substitute info (i.e. references, derivers and download
       sizes) of a set of paths.  If a path does not have substitute
       info, it's omitted from the resulting ‘infos’ map. */
    virtual void querySubstitutablePathInfos(const StorePathSet & paths,
        SubstitutablePathInfos & infos) { return; };

    /* Import a path into the store. */
    virtual void addToStore(const ValidPathInfo & info, Source & narSource,
        RepairFlag repair = NoRepair, CheckSigsFlag checkSigs = CheckSigs,
        std::shared_ptr<FSAccessor> accessor = 0);

    // FIXME: remove
    virtual void addToStore(const ValidPathInfo & info, const ref<std::string> & nar,
        RepairFlag repair = NoRepair, CheckSigsFlag checkSigs = CheckSigs,
        std::shared_ptr<FSAccessor> accessor = 0);

    /* Copy the contents of a path to the store and register the
       validity the resulting path.  The resulting path is returned.
       The function object `filter' can be used to exclude files (see
       libutil/archive.hh). */
    virtual StorePath addToStore(const string & name, const Path & srcPath,
<<<<<<< HEAD
        bool recursive = true, HashType hashAlgo = HashType::SHA256,
=======
        FileIngestionMethod method = FileIngestionMethod::Recursive, HashType hashAlgo = htSHA256,
>>>>>>> f60ce4fa
        PathFilter & filter = defaultPathFilter, RepairFlag repair = NoRepair) = 0;

    // FIXME: remove?
    virtual StorePath addToStoreFromDump(const string & dump, const string & name,
<<<<<<< HEAD
        bool recursive = true, HashType hashAlgo = HashType::SHA256, RepairFlag repair = NoRepair)
=======
        FileIngestionMethod method = FileIngestionMethod::Recursive, HashType hashAlgo = htSHA256, RepairFlag repair = NoRepair)
>>>>>>> f60ce4fa
    {
        throw Error("addToStoreFromDump() is not supported by this store");
    }

    /* Like addToStore, but the contents written to the output path is
       a regular file containing the given string. */
    virtual StorePath addTextToStore(const string & name, const string & s,
        const StorePathSet & references, RepairFlag repair = NoRepair) = 0;

    /* Write a NAR dump of a store path. */
    virtual void narFromPath(const StorePath & path, Sink & sink) = 0;

    /* For each path, if it's a derivation, build it.  Building a
       derivation means ensuring that the output paths are valid.  If
       they are already valid, this is a no-op.  Otherwise, validity
       can be reached in two ways.  First, if the output paths is
       substitutable, then build the path that way.  Second, the
       output paths can be created by running the builder, after
       recursively building any sub-derivations. For inputs that are
       not derivations, substitute them. */
    virtual void buildPaths(
        const std::vector<StorePathWithOutputs> & paths,
        BuildMode buildMode = bmNormal);

    /* Build a single non-materialized derivation (i.e. not from an
       on-disk .drv file). Note that ‘drvPath’ is only used for
       informational purposes. */
    virtual BuildResult buildDerivation(const StorePath & drvPath, const BasicDerivation & drv,
        BuildMode buildMode = bmNormal) = 0;

    /* Ensure that a path is valid.  If it is not currently valid, it
       may be made valid by running a substitute (if defined for the
       path). */
    virtual void ensurePath(const StorePath & path) = 0;

    /* Add a store path as a temporary root of the garbage collector.
       The root disappears as soon as we exit. */
    virtual void addTempRoot(const StorePath & path)
    { unsupported("addTempRoot"); }

    /* Add an indirect root, which is merely a symlink to `path' from
       /nix/var/nix/gcroots/auto/<hash of `path'>.  `path' is supposed
       to be a symlink to a store path.  The garbage collector will
       automatically remove the indirect root when it finds that
       `path' has disappeared. */
    virtual void addIndirectRoot(const Path & path)
    { unsupported("addIndirectRoot"); }

    /* Acquire the global GC lock, then immediately release it.  This
       function must be called after registering a new permanent root,
       but before exiting.  Otherwise, it is possible that a running
       garbage collector doesn't see the new root and deletes the
       stuff we've just built.  By acquiring the lock briefly, we
       ensure that either:

       - The collector is already running, and so we block until the
         collector is finished.  The collector will know about our
         *temporary* locks, which should include whatever it is we
         want to register as a permanent lock.

       - The collector isn't running, or it's just started but hasn't
         acquired the GC lock yet.  In that case we get and release
         the lock right away, then exit.  The collector scans the
         permanent root and sees our's.

       In either case the permanent root is seen by the collector. */
    virtual void syncWithGC() { };

    /* Find the roots of the garbage collector.  Each root is a pair
       (link, storepath) where `link' is the path of the symlink
       outside of the Nix store that point to `storePath'. If
       'censor' is true, privacy-sensitive information about roots
       found in /proc is censored. */
    virtual Roots findRoots(bool censor)
    { unsupported("findRoots"); }

    /* Perform a garbage collection. */
    virtual void collectGarbage(const GCOptions & options, GCResults & results)
    { unsupported("collectGarbage"); }

    /* Return a string representing information about the path that
       can be loaded into the database using `nix-store --load-db' or
       `nix-store --register-validity'. */
    string makeValidityRegistration(const StorePathSet & paths,
        bool showDerivers, bool showHash);

    /* Write a JSON representation of store path metadata, such as the
       hash and the references. If ‘includeImpureInfo’ is true,
       variable elements such as the registration time are
       included. If ‘showClosureSize’ is true, the closure size of
       each path is included. */
    void pathInfoToJSON(JSONPlaceholder & jsonOut, const StorePathSet & storePaths,
        bool includeImpureInfo, bool showClosureSize,
        Base hashBase = Base::Base32,
        AllowInvalidFlag allowInvalid = DisallowInvalid);

    /* Return the size of the closure of the specified path, that is,
       the sum of the size of the NAR serialisation of each path in
       the closure. */
    std::pair<uint64_t, uint64_t> getClosureSize(const StorePath & storePath);

    /* Optimise the disk space usage of the Nix store by hard-linking files
       with the same contents. */
    virtual void optimiseStore() { };

    /* Check the integrity of the Nix store.  Returns true if errors
       remain. */
    virtual bool verifyStore(bool checkContents, RepairFlag repair = NoRepair) { return false; };

    /* Return an object to access files in the Nix store. */
    virtual ref<FSAccessor> getFSAccessor()
    { unsupported("getFSAccessor"); }

    /* Add signatures to the specified store path. The signatures are
       not verified. */
    virtual void addSignatures(const StorePath & storePath, const StringSet & sigs)
    { unsupported("addSignatures"); }

    /* Utility functions. */

    /* Read a derivation, after ensuring its existence through
       ensurePath(). */
    Derivation derivationFromPath(const StorePath & drvPath);

    /* Place in `out' the set of all store paths in the file system
       closure of `storePath'; that is, all paths than can be directly
       or indirectly reached from it.  `out' is not cleared.  If
       `flipDirection' is true, the set of paths that can reach
       `storePath' is returned; that is, the closures under the
       `referrers' relation instead of the `references' relation is
       returned. */
    virtual void computeFSClosure(const StorePathSet & paths,
        StorePathSet & out, bool flipDirection = false,
        bool includeOutputs = false, bool includeDerivers = false);

    void computeFSClosure(const StorePath & path,
        StorePathSet & out, bool flipDirection = false,
        bool includeOutputs = false, bool includeDerivers = false);

    /* Given a set of paths that are to be built, return the set of
       derivations that will be built, and the set of output paths
       that will be substituted. */
    virtual void queryMissing(const std::vector<StorePathWithOutputs> & targets,
        StorePathSet & willBuild, StorePathSet & willSubstitute, StorePathSet & unknown,
        unsigned long long & downloadSize, unsigned long long & narSize);

    /* Sort a set of paths topologically under the references
       relation.  If p refers to q, then p precedes q in this list. */
    StorePaths topoSortPaths(const StorePathSet & paths);

    /* Export multiple paths in the format expected by ‘nix-store
       --import’. */
    void exportPaths(const StorePathSet & paths, Sink & sink);

    void exportPath(const StorePath & path, Sink & sink);

    /* Import a sequence of NAR dumps created by exportPaths() into
       the Nix store. Optionally, the contents of the NARs are
       preloaded into the specified FS accessor to speed up subsequent
       access. */
    StorePaths importPaths(Source & source, std::shared_ptr<FSAccessor> accessor,
        CheckSigsFlag checkSigs = CheckSigs);

    struct Stats
    {
        std::atomic<uint64_t> narInfoRead{0};
        std::atomic<uint64_t> narInfoReadAverted{0};
        std::atomic<uint64_t> narInfoMissing{0};
        std::atomic<uint64_t> narInfoWrite{0};
        std::atomic<uint64_t> pathInfoCacheSize{0};
        std::atomic<uint64_t> narRead{0};
        std::atomic<uint64_t> narReadBytes{0};
        std::atomic<uint64_t> narReadCompressedBytes{0};
        std::atomic<uint64_t> narWrite{0};
        std::atomic<uint64_t> narWriteAverted{0};
        std::atomic<uint64_t> narWriteBytes{0};
        std::atomic<uint64_t> narWriteCompressedBytes{0};
        std::atomic<uint64_t> narWriteCompressionTimeMs{0};
    };

    const Stats & getStats();

    /* Return the build log of the specified store path, if available,
       or null otherwise. */
    virtual std::shared_ptr<std::string> getBuildLog(const StorePath & path)
    { return nullptr; }

    /* Hack to allow long-running processes like hydra-queue-runner to
       occasionally flush their path info cache. */
    void clearPathInfoCache()
    {
        state.lock()->pathInfoCache.clear();
    }

    /* Establish a connection to the store, for store types that have
       a notion of connection. Otherwise this is a no-op. */
    virtual void connect() { };

    /* Get the protocol version of this store or it's connection. */
    virtual unsigned int getProtocol()
    {
        return 0;
    };

    virtual Path toRealPath(const Path & storePath)
    {
        return storePath;
    }

    Path toRealPath(const StorePath & storePath)
    {
        return toRealPath(printStorePath(storePath));
    }

    virtual void createUser(const std::string & userName, uid_t userId)
    { }

protected:

    Stats stats;

    /* Unsupported methods. */
    [[noreturn]] void unsupported(const std::string & op)
    {
        throw Unsupported("operation '%s' is not supported by store '%s'", op, getUri());
    }

};


class LocalFSStore : public virtual Store
{
public:

    // FIXME: the (Store*) cast works around a bug in gcc that causes
    // it to omit the call to the Setting constructor. Clang works fine
    // either way.
    const PathSetting rootDir{(Store*) this, true, "",
        "root", "directory prefixed to all other paths"};
    const PathSetting stateDir{(Store*) this, false,
        rootDir != "" ? rootDir + "/nix/var/nix" : settings.nixStateDir,
        "state", "directory where Nix will store state"};
    const PathSetting logDir{(Store*) this, false,
        rootDir != "" ? rootDir + "/nix/var/log/nix" : settings.nixLogDir,
        "log", "directory where Nix will store state"};

    const static string drvsLogDir;

    LocalFSStore(const Params & params);

    void narFromPath(const StorePath & path, Sink & sink) override;
    ref<FSAccessor> getFSAccessor() override;

    /* Register a permanent GC root. */
    Path addPermRoot(const StorePath & storePath,
        const Path & gcRoot, bool indirect, bool allowOutsideRootsDir = false);

    virtual Path getRealStoreDir() { return storeDir; }

    Path toRealPath(const Path & storePath) override
    {
        assert(isInStore(storePath));
        return getRealStoreDir() + "/" + std::string(storePath, storeDir.size() + 1);
    }

    std::shared_ptr<std::string> getBuildLog(const StorePath & path) override;
};


/* Extract the hash part of the given store path. */
string storePathToHash(const Path & path);


/* Copy a path from one store to another. */
void copyStorePath(ref<Store> srcStore, ref<Store> dstStore,
    const StorePath & storePath, RepairFlag repair = NoRepair, CheckSigsFlag checkSigs = CheckSigs);


/* Copy store paths from one store to another. The paths may be copied
   in parallel. They are copied in a topologically sorted order
   (i.e. if A is a reference of B, then A is copied before B), but
   the set of store paths is not automatically closed; use
   copyClosure() for that. */
void copyPaths(ref<Store> srcStore, ref<Store> dstStore, const StorePathSet & storePaths,
    RepairFlag repair = NoRepair,
    CheckSigsFlag checkSigs = CheckSigs,
    SubstituteFlag substitute = NoSubstitute);


/* Copy the closure of the specified paths from one store to another. */
void copyClosure(ref<Store> srcStore, ref<Store> dstStore,
    const StorePathSet & storePaths,
    RepairFlag repair = NoRepair,
    CheckSigsFlag checkSigs = CheckSigs,
    SubstituteFlag substitute = NoSubstitute);


/* Remove the temporary roots file for this process.  Any temporary
   root becomes garbage after this point unless it has been registered
   as a (permanent) root. */
void removeTempRoots();


/* Return a Store object to access the Nix store denoted by
   ‘uri’ (slight misnomer...). Supported values are:

   * ‘local’: The Nix store in /nix/store and database in
     /nix/var/nix/db, accessed directly.

   * ‘daemon’: The Nix store accessed via a Unix domain socket
     connection to nix-daemon.

   * ‘unix://<path>’: The Nix store accessed via a Unix domain socket
     connection to nix-daemon, with the socket located at <path>.

   * ‘auto’ or ‘’: Equivalent to ‘local’ or ‘daemon’ depending on
     whether the user has write access to the local Nix
     store/database.

   * ‘file://<path>’: A binary cache stored in <path>.

   * ‘https://<path>’: A binary cache accessed via HTTP.

   * ‘s3://<path>’: A writable binary cache stored on Amazon's Simple
     Storage Service.

   * ‘ssh://[user@]<host>’: A remote Nix store accessed by running
     ‘nix-store --serve’ via SSH.

   You can pass parameters to the store implementation by appending
   ‘?key=value&key=value&...’ to the URI.
*/
ref<Store> openStore(const std::string & uri = settings.storeUri.get(),
    const Store::Params & extraParams = Store::Params());


enum StoreType {
    tDaemon,
    tLocal,
    tOther
};


StoreType getStoreType(const std::string & uri = settings.storeUri.get(),
    const std::string & stateDir = settings.nixStateDir);

/* Return the default substituter stores, defined by the
   ‘substituters’ option and various legacy options. */
std::list<ref<Store>> getDefaultSubstituters();


/* Store implementation registration. */
typedef std::function<std::shared_ptr<Store>(
    const std::string & uri, const Store::Params & params)> OpenStore;

struct RegisterStoreImplementation
{
    typedef std::vector<OpenStore> Implementations;
    static Implementations * implementations;

    RegisterStoreImplementation(OpenStore fun)
    {
        if (!implementations) implementations = new Implementations;
        implementations->push_back(fun);
    }
};



/* Display a set of paths in human-readable form (i.e., between quotes
   and separated by commas). */
string showPaths(const PathSet & paths);


std::optional<ValidPathInfo> decodeValidPathInfo(
    const Store & store,
    std::istream & str,
    bool hashGiven = false);


/* Compute the content-addressability assertion (ValidPathInfo::ca)
   for paths created by makeFixedOutputPath() / addToStore(). */
std::string makeFixedOutputCA(FileIngestionMethod method, const Hash & hash);


/* Split URI into protocol+hierarchy part and its parameter set. */
std::pair<std::string, Store::Params> splitUriAndParams(const std::string & uri);

}<|MERGE_RESOLUTION|>--- conflicted
+++ resolved
@@ -358,13 +358,8 @@
        store path to which srcPath is to be copied.  Returns the store
        path and the cryptographic hash of the contents of srcPath. */
     std::pair<StorePath, Hash> computeStorePathForPath(std::string_view name,
-<<<<<<< HEAD
-        const Path & srcPath, bool recursive = true,
+        const Path & srcPath, FileIngestionMethod method = FileIngestionMethod::Recursive,
         HashType hashAlgo = HashType::SHA256, PathFilter & filter = defaultPathFilter) const;
-=======
-        const Path & srcPath, FileIngestionMethod method = FileIngestionMethod::Recursive,
-        HashType hashAlgo = htSHA256, PathFilter & filter = defaultPathFilter) const;
->>>>>>> f60ce4fa
 
     /* Preparatory part of addTextToStore().
 
@@ -467,20 +462,12 @@
        The function object `filter' can be used to exclude files (see
        libutil/archive.hh). */
     virtual StorePath addToStore(const string & name, const Path & srcPath,
-<<<<<<< HEAD
-        bool recursive = true, HashType hashAlgo = HashType::SHA256,
-=======
-        FileIngestionMethod method = FileIngestionMethod::Recursive, HashType hashAlgo = htSHA256,
->>>>>>> f60ce4fa
+        FileIngestionMethod method = FileIngestionMethod::Recursive, HashType hashAlgo = HashType::SHA256,
         PathFilter & filter = defaultPathFilter, RepairFlag repair = NoRepair) = 0;
 
     // FIXME: remove?
     virtual StorePath addToStoreFromDump(const string & dump, const string & name,
-<<<<<<< HEAD
-        bool recursive = true, HashType hashAlgo = HashType::SHA256, RepairFlag repair = NoRepair)
-=======
-        FileIngestionMethod method = FileIngestionMethod::Recursive, HashType hashAlgo = htSHA256, RepairFlag repair = NoRepair)
->>>>>>> f60ce4fa
+        FileIngestionMethod method = FileIngestionMethod::Recursive, HashType hashAlgo = HashType::SHA256, RepairFlag repair = NoRepair)
     {
         throw Error("addToStoreFromDump() is not supported by this store");
     }

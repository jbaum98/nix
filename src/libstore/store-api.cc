#include "crypto.hh"
#include "globals.hh"
#include "store-api.hh"
#include "util.hh"
#include "nar-info-disk-cache.hh"
#include "thread-pool.hh"
#include "json.hh"
#include "derivations.hh"
#include "url.hh"

#include <future>


namespace nix {


bool Store::isInStore(const Path & path) const
{
    return isInDir(path, storeDir);
}


Path Store::toStorePath(const Path & path) const
{
    if (!isInStore(path))
        throw Error("path '%1%' is not in the Nix store", path);
    Path::size_type slash = path.find('/', storeDir.size() + 1);
    if (slash == Path::npos)
        return path;
    else
        return Path(path, 0, slash);
}


Path Store::followLinksToStore(std::string_view _path) const
{
    Path path = absPath(std::string(_path));
    while (!isInStore(path)) {
        if (!isLink(path)) break;
        string target = readLink(path);
        path = absPath(target, dirOf(path));
    }
    if (!isInStore(path))
        throw NotInStore("path '%1%' is not in the Nix store", path);
    return path;
}


StorePath Store::followLinksToStorePath(std::string_view path) const
{
    return parseStorePath(toStorePath(followLinksToStore(path)));
}


StorePathWithOutputs Store::followLinksToStorePathWithOutputs(std::string_view path) const
{
    auto [path2, outputs] = nix::parsePathWithOutputs(path);
    return StorePathWithOutputs { followLinksToStorePath(path2), std::move(outputs) };
}


/* Store paths have the following form:

   <realized-path> = <store>/<h>-<name>

   where

   <store> = the location of the Nix store, usually /nix/store

   <name> = a human readable name for the path, typically obtained
     from the name attribute of the derivation, or the name of the
     source file from which the store path is created.  For derivation
     outputs other than the default "out" output, the string "-<id>"
     is suffixed to <name>.

   <h> = base-32 representation of the first 160 bits of a SHA-256
     hash of <s>; the hash part of the store name

   <s> = the string "<type>:sha256:<h2>:<store>:<name>";
     note that it includes the location of the store as well as the
     name to make sure that changes to either of those are reflected
     in the hash (e.g. you won't get /nix/store/<h>-name1 and
     /nix/store/<h>-name2 with equal hash parts).

   <type> = one of:
     "text:<r1>:<r2>:...<rN>"
       for plain text files written to the store using
       addTextToStore(); <r1> ... <rN> are the store paths referenced
       by this path, in the form described by <realized-path>
     "source:<r1>:<r2>:...:<rN>:self"
       for paths copied to the store using addToStore() when recursive
       = true and hashAlgo = "sha256". Just like in the text case, we
       can have the store paths referenced by the path.
       Additionally, we can have an optional :self label to denote self
       reference.
     "output:<id>"
       for either the outputs created by derivations, OR paths copied
       to the store using addToStore() with recursive != true or
       hashAlgo != "sha256" (in that case "source" is used; it's
       silly, but it's done that way for compatibility).  <id> is the
       name of the output (usually, "out").

   <h2> = base-16 representation of a SHA-256 hash of:
     if <type> = "text:...":
       the string written to the resulting store path
     if <type> = "source":
       the serialisation of the path from which this store path is
       copied, as returned by hashPath()
     if <type> = "output:<id>":
       for non-fixed derivation outputs:
         the derivation (see hashDerivationModulo() in
         primops.cc)
       for paths copied by addToStore() or produced by fixed-output
       derivations:
         the string "fixed:out:<rec><algo>:<hash>:", where
           <rec> = "r:" for recursive (path) hashes, or "" for flat
             (file) hashes
           <algo> = "md5", "sha1" or "sha256"
           <hash> = base-16 representation of the path or flat hash of
             the contents of the path (or expected contents of the
             path for fixed-output derivations)

   Note that since an output derivation has always type output, while
   something added by addToStore can have type output or source depending
   on the hash, this means that the same input can be hashed differently
   if added to the store via addToStore or via a derivation, in the sha256
   recursive case.

   It would have been nicer to handle fixed-output derivations under
   "source", e.g. have something like "source:<rec><algo>", but we're
   stuck with this for now...

   The main reason for this way of computing names is to prevent name
   collisions (for security).  For instance, it shouldn't be feasible
   to come up with a derivation whose output path collides with the
   path for a copied source.  The former would have a <s> starting with
   "output:out:", while the latter would have a <s> starting with
   "source:".
*/


StorePath Store::makeStorePath(const string & type,
    const Hash & hash, std::string_view name) const
{
    /* e.g., "source:sha256:1abc...:/nix/store:foo.tar.gz" */
<<<<<<< HEAD
    string s = type + ":" + hash.to_string(Base::Base16) + ":" + storeDir + ":" + std::string(name);
    auto h = compressHash(hashString(HashType::SHA256, s), 20);
    return StorePath::make(h.hash, name);
=======
    string s = type + ":" + hash.to_string(Base16, true) + ":" + storeDir + ":" + std::string(name);
    auto h = compressHash(hashString(htSHA256, s), 20);
    return StorePath(h, name);
>>>>>>> 669c3992
}


StorePath Store::makeOutputPath(const string & id,
    const Hash & hash, std::string_view name) const
{
    return makeStorePath("output:" + id, hash,
        std::string(name) + (id == "out" ? "" : "-" + id));
}


static std::string makeType(
    const Store & store,
    string && type,
    const StorePathSet & references,
    bool hasSelfReference = false)
{
    for (auto & i : references) {
        type += ":";
        type += store.printStorePath(i);
    }
    if (hasSelfReference) type += ":self";
    return std::move(type);
}


StorePath Store::makeFixedOutputPath(
    FileIngestionMethod method,
    const Hash & hash,
    std::string_view name,
    const StorePathSet & references,
    bool hasSelfReference) const
{
<<<<<<< HEAD
    if (hash.type == HashType::SHA256 && method == FileIngestionMethod::Recursive) {
        return makeStorePath(makeType(*this, "source", references, hasSelfReference), hash, name);
    } else {
        assert(references.empty());
        return makeStorePath("output:out", hashString(HashType::SHA256,
                "fixed:out:" + makeFileIngestionPrefix(method) +
                hash.to_string(Base::Base16) + ":"), name);
=======
    if (hash.type == htSHA256 && method == FileIngestionMethod::Recursive) {
        return makeStorePath(makeType(*this, "source", references, hasSelfReference), hash, name);
    } else {
        assert(references.empty());
        return makeStorePath("output:out",
            hashString(htSHA256,
                "fixed:out:"
                + makeFileIngestionPrefix(method)
                + hash.to_string(Base16, true) + ":"),
            name);
>>>>>>> 669c3992
    }
}


StorePath Store::makeTextPath(std::string_view name, const Hash & hash,
    const StorePathSet & references) const
{
    assert(hash.type == HashType::SHA256);
    /* Stuff the references (if any) into the type.  This is a bit
       hacky, but we can't put them in `s' since that would be
       ambiguous. */
    return makeStorePath(makeType(*this, "text", references), hash, name);
}


std::pair<StorePath, Hash> Store::computeStorePathForPath(std::string_view name,
    const Path & srcPath, FileIngestionMethod method, HashType hashAlgo, PathFilter & filter) const
{
    Hash h = method == FileIngestionMethod::Recursive
        ? hashPath(hashAlgo, srcPath, filter).first
        : hashFile(hashAlgo, srcPath);
    return std::make_pair(makeFixedOutputPath(method, h, name), h);
}


StorePath Store::computeStorePathForText(const string & name, const string & s,
    const StorePathSet & references) const
{
    return makeTextPath(name, hashString(HashType::SHA256, s), references);
}


Store::Store(const Params & params)
    : Config(params)
    , state({(size_t) pathInfoCacheSize})
{
}


std::string Store::getUri()
{
    return "";
}

bool Store::PathInfoCacheValue::isKnownNow()
{
    std::chrono::duration ttl = didExist()
        ? std::chrono::seconds(settings.ttlPositiveNarInfoCache)
        : std::chrono::seconds(settings.ttlNegativeNarInfoCache);

    return std::chrono::steady_clock::now() < time_point + ttl;
}

bool Store::isValidPath(const StorePath & storePath)
{
    std::string hashPart(storePath.hashPart());

    {
        auto state_(state.lock());
        auto res = state_->pathInfoCache.get(hashPart);
        if (res && res->isKnownNow()) {
            stats.narInfoReadAverted++;
            return res->didExist();
        }
    }

    if (diskCache) {
        auto res = diskCache->lookupNarInfo(getUri(), hashPart);
        if (res.first != NarInfoDiskCache::oUnknown) {
            stats.narInfoReadAverted++;
            auto state_(state.lock());
            state_->pathInfoCache.upsert(hashPart,
                res.first == NarInfoDiskCache::oInvalid ? PathInfoCacheValue{} : PathInfoCacheValue { .value = res.second });
            return res.first == NarInfoDiskCache::oValid;
        }
    }

    bool valid = isValidPathUncached(storePath);

    if (diskCache && !valid)
        // FIXME: handle valid = true case.
        diskCache->upsertNarInfo(getUri(), hashPart, 0);

    return valid;
}


/* Default implementation for stores that only implement
   queryPathInfoUncached(). */
bool Store::isValidPathUncached(const StorePath & path)
{
    try {
        queryPathInfo(path);
        return true;
    } catch (InvalidPath &) {
        return false;
    }
}


ref<const ValidPathInfo> Store::queryPathInfo(const StorePath & storePath)
{
    std::promise<ref<const ValidPathInfo>> promise;

    queryPathInfo(storePath,
        {[&](std::future<ref<const ValidPathInfo>> result) {
            try {
                promise.set_value(result.get());
            } catch (...) {
                promise.set_exception(std::current_exception());
            }
        }});

    return promise.get_future().get();
}


void Store::queryPathInfo(const StorePath & storePath,
    Callback<ref<const ValidPathInfo>> callback) noexcept
{
    std::string hashPart;

    try {
        hashPart = storePath.hashPart();

        {
            auto res = state.lock()->pathInfoCache.get(hashPart);
            if (res && res->isKnownNow()) {
                stats.narInfoReadAverted++;
                if (!res->didExist())
                    throw InvalidPath("path '%s' is not valid", printStorePath(storePath));
                return callback(ref<const ValidPathInfo>(res->value));
            }
        }

        if (diskCache) {
            auto res = diskCache->lookupNarInfo(getUri(), hashPart);
            if (res.first != NarInfoDiskCache::oUnknown) {
                stats.narInfoReadAverted++;
                {
                    auto state_(state.lock());
                    state_->pathInfoCache.upsert(hashPart,
                        res.first == NarInfoDiskCache::oInvalid ? PathInfoCacheValue{} : PathInfoCacheValue{ .value = res.second });
                    if (res.first == NarInfoDiskCache::oInvalid ||
                        res.second->path != storePath)
                        throw InvalidPath("path '%s' is not valid", printStorePath(storePath));
                }
                return callback(ref<const ValidPathInfo>(res.second));
            }
        }

    } catch (...) { return callback.rethrow(); }

    auto callbackPtr = std::make_shared<decltype(callback)>(std::move(callback));

    queryPathInfoUncached(storePath,
        {[this, storePath{printStorePath(storePath)}, hashPart, callbackPtr](std::future<std::shared_ptr<const ValidPathInfo>> fut) {

            try {
                auto info = fut.get();

                if (diskCache)
                    diskCache->upsertNarInfo(getUri(), hashPart, info);

                {
                    auto state_(state.lock());
                    state_->pathInfoCache.upsert(hashPart, PathInfoCacheValue { .value = info });
                }

                if (!info || info->path != parseStorePath(storePath)) {
                    stats.narInfoMissing++;
                    throw InvalidPath("path '%s' is not valid", storePath);
                }

                (*callbackPtr)(ref<const ValidPathInfo>(info));
            } catch (...) { callbackPtr->rethrow(); }
        }});
}


StorePathSet Store::queryValidPaths(const StorePathSet & paths, SubstituteFlag maybeSubstitute)
{
    struct State
    {
        size_t left;
        StorePathSet valid;
        std::exception_ptr exc;
    };

    Sync<State> state_(State{paths.size(), StorePathSet()});

    std::condition_variable wakeup;
    ThreadPool pool;

    auto doQuery = [&](const Path & path) {
        checkInterrupt();
        queryPathInfo(parseStorePath(path), {[path, this, &state_, &wakeup](std::future<ref<const ValidPathInfo>> fut) {
            auto state(state_.lock());
            try {
                auto info = fut.get();
                state->valid.insert(parseStorePath(path));
            } catch (InvalidPath &) {
            } catch (...) {
                state->exc = std::current_exception();
            }
            assert(state->left);
            if (!--state->left)
                wakeup.notify_one();
        }});
    };

    for (auto & path : paths)
        pool.enqueue(std::bind(doQuery, printStorePath(path))); // FIXME

    pool.process();

    while (true) {
        auto state(state_.lock());
        if (!state->left) {
            if (state->exc) std::rethrow_exception(state->exc);
            return std::move(state->valid);
        }
        state.wait(wakeup);
    }
}


/* Return a string accepted by decodeValidPathInfo() that
   registers the specified paths as valid.  Note: it's the
   responsibility of the caller to provide a closure. */
string Store::makeValidityRegistration(const StorePathSet & paths,
    bool showDerivers, bool showHash)
{
    string s = "";

    for (auto & i : paths) {
        s += printStorePath(i) + "\n";

        auto info = queryPathInfo(i);

        if (showHash) {
            s += info->narHash.to_string(Base::Base16, false) + "\n";
            s += (format("%1%\n") % info->narSize).str();
        }

        auto deriver = showDerivers && info->deriver ? printStorePath(*info->deriver) : "";
        s += deriver + "\n";

        s += (format("%1%\n") % info->references.size()).str();

        for (auto & j : info->references)
            s += printStorePath(j) + "\n";
    }

    return s;
}


void Store::pathInfoToJSON(JSONPlaceholder & jsonOut, const StorePathSet & storePaths,
    bool includeImpureInfo, bool showClosureSize,
    Base hashBase,
    AllowInvalidFlag allowInvalid)
{
    auto jsonList = jsonOut.list();

    for (auto & storePath : storePaths) {
        auto jsonPath = jsonList.object();
        jsonPath.attr("path", printStorePath(storePath));

        try {
            auto info = queryPathInfo(storePath);

            jsonPath
                .attr("narHash", info->narHash.to_string(hashBase, true))
                .attr("narSize", info->narSize);

            {
                auto jsonRefs = jsonPath.list("references");
                for (auto & ref : info->references)
                    jsonRefs.elem(printStorePath(ref));
            }

            if (info->ca)
                jsonPath.attr("ca", renderContentAddress(info->ca));

            std::pair<uint64_t, uint64_t> closureSizes;

            if (showClosureSize) {
                closureSizes = getClosureSize(info->path);
                jsonPath.attr("closureSize", closureSizes.first);
            }

            if (includeImpureInfo) {

                if (info->deriver)
                    jsonPath.attr("deriver", printStorePath(*info->deriver));

                if (info->registrationTime)
                    jsonPath.attr("registrationTime", info->registrationTime);

                if (info->ultimate)
                    jsonPath.attr("ultimate", info->ultimate);

                if (!info->sigs.empty()) {
                    auto jsonSigs = jsonPath.list("signatures");
                    for (auto & sig : info->sigs)
                        jsonSigs.elem(sig);
                }

                auto narInfo = std::dynamic_pointer_cast<const NarInfo>(
                    std::shared_ptr<const ValidPathInfo>(info));

                if (narInfo) {
                    if (!narInfo->url.empty())
                        jsonPath.attr("url", narInfo->url);
                    if (narInfo->fileHash)
                        jsonPath.attr("downloadHash", narInfo->fileHash.to_string(Base32, true));
                    if (narInfo->fileSize)
                        jsonPath.attr("downloadSize", narInfo->fileSize);
                    if (showClosureSize)
                        jsonPath.attr("closureDownloadSize", closureSizes.second);
                }
            }

        } catch (InvalidPath &) {
            jsonPath.attr("valid", false);
        }
    }
}


std::pair<uint64_t, uint64_t> Store::getClosureSize(const StorePath & storePath)
{
    uint64_t totalNarSize = 0, totalDownloadSize = 0;
    StorePathSet closure;
    computeFSClosure(storePath, closure, false, false);
    for (auto & p : closure) {
        auto info = queryPathInfo(p);
        totalNarSize += info->narSize;
        auto narInfo = std::dynamic_pointer_cast<const NarInfo>(
            std::shared_ptr<const ValidPathInfo>(info));
        if (narInfo)
            totalDownloadSize += narInfo->fileSize;
    }
    return {totalNarSize, totalDownloadSize};
}


const Store::Stats & Store::getStats()
{
    {
        auto state_(state.lock());
        stats.pathInfoCacheSize = state_->pathInfoCache.size();
    }
    return stats;
}


void Store::buildPaths(const std::vector<StorePathWithOutputs> & paths, BuildMode buildMode)
{
    StorePathSet paths2;

    for (auto & path : paths) {
        if (path.path.isDerivation())
            unsupported("buildPaths");
        paths2.insert(path.path);
    }

    if (queryValidPaths(paths2).size() != paths2.size())
        unsupported("buildPaths");
}


void copyStorePath(ref<Store> srcStore, ref<Store> dstStore,
    const StorePath & storePath, RepairFlag repair, CheckSigsFlag checkSigs)
{
    auto srcUri = srcStore->getUri();
    auto dstUri = dstStore->getUri();

    Activity act(*logger, Verbosity::Info, ActivityType::CopyPath,
        srcUri == "local" || srcUri == "daemon"
        ? fmt("copying path '%s' to '%s'", srcStore->printStorePath(storePath), dstUri)
          : dstUri == "local" || dstUri == "daemon"
        ? fmt("copying path '%s' from '%s'", srcStore->printStorePath(storePath), srcUri)
          : fmt("copying path '%s' from '%s' to '%s'", srcStore->printStorePath(storePath), srcUri, dstUri),
        {srcStore->printStorePath(storePath), srcUri, dstUri});
    PushActivity pact(act.id);

    auto info = srcStore->queryPathInfo(storePath);

    uint64_t total = 0;

    if (!info->narHash) {
        StringSink sink;
        srcStore->narFromPath({storePath}, sink);
        auto info2 = make_ref<ValidPathInfo>(*info);
        info2->narHash = hashString(HashType::SHA256, *sink.s);
        if (!info->narSize) info2->narSize = sink.s->size();
        if (info->ultimate) info2->ultimate = false;
        info = info2;

        StringSource source(*sink.s);
        dstStore->addToStore(*info, source, repair, checkSigs);
        return;
    }

    if (info->ultimate) {
        auto info2 = make_ref<ValidPathInfo>(*info);
        info2->ultimate = false;
        info = info2;
    }

    auto source = sinkToSource([&](Sink & sink) {
        LambdaSink wrapperSink([&](const unsigned char * data, size_t len) {
            sink(data, len);
            total += len;
            act.progress(total, info->narSize);
        });
        srcStore->narFromPath(storePath, wrapperSink);
    }, [&]() {
           throw EndOfFile("NAR for '%s' fetched from '%s' is incomplete", srcStore->printStorePath(storePath), srcStore->getUri());
    });

    dstStore->addToStore(*info, *source, repair, checkSigs);
}


void copyPaths(ref<Store> srcStore, ref<Store> dstStore, const StorePathSet & storePaths,
    RepairFlag repair, CheckSigsFlag checkSigs, SubstituteFlag substitute)
{
    auto valid = dstStore->queryValidPaths(storePaths, substitute);

    PathSet missing;
    for (auto & path : storePaths)
        if (!valid.count(path)) missing.insert(srcStore->printStorePath(path));

    if (missing.empty()) return;

    Activity act(*logger, Verbosity::Info, ActivityType::CopyPaths, fmt("copying %d paths", missing.size()));

    std::atomic<size_t> nrDone{0};
    std::atomic<size_t> nrFailed{0};
    std::atomic<uint64_t> bytesExpected{0};
    std::atomic<uint64_t> nrRunning{0};

    auto showProgress = [&]() {
        act.progress(nrDone, missing.size(), nrRunning, nrFailed);
    };

    ThreadPool pool;

    processGraph<Path>(pool,
        PathSet(missing.begin(), missing.end()),

        [&](const Path & storePath) {
            if (dstStore->isValidPath(dstStore->parseStorePath(storePath))) {
                nrDone++;
                showProgress();
                return PathSet();
            }

            auto info = srcStore->queryPathInfo(srcStore->parseStorePath(storePath));

            bytesExpected += info->narSize;
            act.setExpected(ActivityType::CopyPath, bytesExpected);

            return srcStore->printStorePathSet(info->references);
        },

        [&](const Path & storePathS) {
            checkInterrupt();

            auto storePath = dstStore->parseStorePath(storePathS);

            if (!dstStore->isValidPath(storePath)) {
                MaintainCount<decltype(nrRunning)> mc(nrRunning);
                showProgress();
                try {
                    copyStorePath(srcStore, dstStore, storePath, repair, checkSigs);
                } catch (Error &e) {
                    nrFailed++;
                    if (!settings.keepGoing)
                        throw e;
                    logger->log(Verbosity::Error, fmt("could not copy %s: %s", storePathS, e.what()));
                    showProgress();
                    return;
                }
            }

            nrDone++;
            showProgress();
        });
}


void copyClosure(ref<Store> srcStore, ref<Store> dstStore,
    const StorePathSet & storePaths, RepairFlag repair, CheckSigsFlag checkSigs,
    SubstituteFlag substitute)
{
    StorePathSet closure;
    srcStore->computeFSClosure(storePaths, closure);
    copyPaths(srcStore, dstStore, closure, repair, checkSigs, substitute);
}


std::optional<ValidPathInfo> decodeValidPathInfo(const Store & store, std::istream & str, bool hashGiven)
{
    std::string path;
    getline(str, path);
    if (str.eof()) { return {}; }
    ValidPathInfo info(store.parseStorePath(path));
    if (hashGiven) {
        string s;
        getline(str, s);
        info.narHash = Hash(s, HashType::SHA256);
        getline(str, s);
        if (!string2Int(s, info.narSize)) throw Error("number expected");
    }
    std::string deriver;
    getline(str, deriver);
    if (deriver != "") info.deriver = store.parseStorePath(deriver);
    string s; int n;
    getline(str, s);
    if (!string2Int(s, n)) throw Error("number expected");
    while (n--) {
        getline(str, s);
        info.references.insert(store.parseStorePath(s));
    }
    if (!str || str.eof()) throw Error("missing input");
    return std::optional<ValidPathInfo>(std::move(info));
}


std::string Store::showPaths(const StorePathSet & paths)
{
    std::string s;
    for (auto & i : paths) {
        if (s.size() != 0) s += ", ";
        s += "'" + printStorePath(i) + "'";
    }
    return s;
}


string showPaths(const PathSet & paths)
{
    return concatStringsSep(", ", quoteStrings(paths));
}


std::string ValidPathInfo::fingerprint(const Store & store) const
{
    if (narSize == 0 || !narHash)
        throw Error("cannot calculate fingerprint of path '%s' because its size/hash is not known",
            store.printStorePath(path));
    return
        "1;" + store.printStorePath(path) + ";"
<<<<<<< HEAD
        + narHash.to_string(Base::Base32) + ";"
=======
        + narHash.to_string(Base32, true) + ";"
>>>>>>> 669c3992
        + std::to_string(narSize) + ";"
        + concatStringsSep(",", store.printStorePathSet(references));
}


void ValidPathInfo::sign(const Store & store, const SecretKey & secretKey)
{
    sigs.insert(secretKey.signDetached(fingerprint(store)));
}

// FIXME Put this somewhere?
template<class... Ts> struct overloaded : Ts... { using Ts::operator()...; };
template<class... Ts> overloaded(Ts...) -> overloaded<Ts...>;

bool ValidPathInfo::isContentAddressed(const Store & store) const
{
<<<<<<< HEAD
    if (! ca) return false;

    auto caPath = std::visit(overloaded {
        [&](TextHash th) {
            return store.makeTextPath(path.name(), th.hash, references);
        },
        [&](FileSystemHash fsh) {
            auto refs = cloneStorePathSet(references);
            bool hasSelfReference = false;
            if (refs.count(path)) {
                hasSelfReference = true;
                refs.erase(path);
            }
            return store.makeFixedOutputPath(fsh.method, fsh.hash, path.name(), refs, hasSelfReference);
=======
    auto warn = [&]() {
        logWarning(
            ErrorInfo{
                .name = "Path not content-addressed",
                .hint = hintfmt("path '%s' claims to be content-addressed but isn't", store.printStorePath(path))
            });
    };

    if (hasPrefix(ca, "text:")) {
        Hash hash(ca.substr(5));
        if (store.makeTextPath(path.name(), hash, references) == path)
            return true;
        else
            warn();
    }

    else if (hasPrefix(ca, "fixed:")) {
        FileIngestionMethod recursive { ca.compare(6, 2, "r:") == 0 };
        Hash hash(ca.substr(recursive == FileIngestionMethod::Recursive ? 8 : 6));
        auto refs = references;
        bool hasSelfReference = false;
        if (refs.count(path)) {
            hasSelfReference = true;
            refs.erase(path);
>>>>>>> 669c3992
        }
    }, *ca);

    bool res = caPath == path;

    if (!res)
        printError("warning: path '%s' claims to be content-addressed but isn't", store.printStorePath(path));

    return res;
}


size_t ValidPathInfo::checkSignatures(const Store & store, const PublicKeys & publicKeys) const
{
    if (isContentAddressed(store)) return maxSigs;

    size_t good = 0;
    for (auto & sig : sigs)
        if (checkSignature(store, publicKeys, sig))
            good++;
    return good;
}


bool ValidPathInfo::checkSignature(const Store & store, const PublicKeys & publicKeys, const std::string & sig) const
{
    return verifyDetached(fingerprint(store), sig, publicKeys);
}


Strings ValidPathInfo::shortRefs() const
{
    Strings refs;
    for (auto & r : references)
        refs.push_back(std::string(r.to_string()));
    return refs;
}


<<<<<<< HEAD
=======
std::string makeFileIngestionPrefix(const FileIngestionMethod m) {
    switch (m) {
    case FileIngestionMethod::Flat:
        return "";
    case FileIngestionMethod::Recursive:
        return "r:";
    default:
        throw Error("impossible, caught both cases");
    }
}

std::string makeFixedOutputCA(FileIngestionMethod method, const Hash & hash)
{
    return "fixed:"
        + makeFileIngestionPrefix(method)
        + hash.to_string(Base32, true);
}


>>>>>>> 669c3992
}


#include "local-store.hh"
#include "remote-store.hh"


namespace nix {


RegisterStoreImplementation::Implementations * RegisterStoreImplementation::implementations = 0;

/* Split URI into protocol+hierarchy part and its parameter set. */
std::pair<std::string, Store::Params> splitUriAndParams(const std::string & uri_)
{
    auto uri(uri_);
    Store::Params params;
    auto q = uri.find('?');
    if (q != std::string::npos) {
        params = decodeQuery(uri.substr(q + 1));
        uri = uri_.substr(0, q);
    }
    return {uri, params};
}

ref<Store> openStore(const std::string & uri_,
    const Store::Params & extraParams)
{
    auto [uri, uriParams] = splitUriAndParams(uri_);
    auto params = extraParams;
    params.insert(uriParams.begin(), uriParams.end());

    for (auto fun : *RegisterStoreImplementation::implementations) {
        auto store = fun(uri, params);
        if (store) {
            store->warnUnknownSettings();
            return ref<Store>(store);
        }
    }

    throw Error("don't know how to open Nix store '%s'", uri);
}


StoreType getStoreType(const std::string & uri, const std::string & stateDir)
{
    if (uri == "daemon") {
        return tDaemon;
    } else if (uri == "local" || hasPrefix(uri, "/")) {
        return tLocal;
    } else if (uri == "" || uri == "auto") {
        if (access(stateDir.c_str(), R_OK | W_OK) == 0)
            return tLocal;
        else if (pathExists(settings.nixDaemonSocketFile))
            return tDaemon;
        else
            return tLocal;
    } else {
        return tOther;
    }
}


static RegisterStoreImplementation regStore([](
    const std::string & uri, const Store::Params & params)
    -> std::shared_ptr<Store>
{
    switch (getStoreType(uri, get(params, "state").value_or(settings.nixStateDir))) {
        case tDaemon:
            return std::shared_ptr<Store>(std::make_shared<UDSRemoteStore>(params));
        case tLocal: {
            Store::Params params2 = params;
            if (hasPrefix(uri, "/"))
                params2["root"] = uri;
            return std::shared_ptr<Store>(std::make_shared<LocalStore>(params2));
        }
        default:
            return nullptr;
    }
});


std::list<ref<Store>> getDefaultSubstituters()
{
    static auto stores([]() {
        std::list<ref<Store>> stores;

        StringSet done;

        auto addStore = [&](const std::string & uri) {
            if (!done.insert(uri).second) return;
            try {
                stores.push_back(openStore(uri));
            } catch (Error & e) {
                logWarning(e.info());
            }
        };

        for (auto uri : settings.substituters.get())
            addStore(uri);

        for (auto uri : settings.extraSubstituters.get())
            addStore(uri);

        stores.sort([](ref<Store> & a, ref<Store> & b) {
            return a->priority < b->priority;
        });

        return stores;
    } ());

    return stores;
}


}<|MERGE_RESOLUTION|>--- conflicted
+++ resolved
@@ -143,15 +143,9 @@
     const Hash & hash, std::string_view name) const
 {
     /* e.g., "source:sha256:1abc...:/nix/store:foo.tar.gz" */
-<<<<<<< HEAD
-    string s = type + ":" + hash.to_string(Base::Base16) + ":" + storeDir + ":" + std::string(name);
-    auto h = compressHash(hashString(HashType::SHA256, s), 20);
-    return StorePath::make(h.hash, name);
-=======
     string s = type + ":" + hash.to_string(Base16, true) + ":" + storeDir + ":" + std::string(name);
     auto h = compressHash(hashString(htSHA256, s), 20);
     return StorePath(h, name);
->>>>>>> 669c3992
 }
 
 
@@ -185,15 +179,6 @@
     const StorePathSet & references,
     bool hasSelfReference) const
 {
-<<<<<<< HEAD
-    if (hash.type == HashType::SHA256 && method == FileIngestionMethod::Recursive) {
-        return makeStorePath(makeType(*this, "source", references, hasSelfReference), hash, name);
-    } else {
-        assert(references.empty());
-        return makeStorePath("output:out", hashString(HashType::SHA256,
-                "fixed:out:" + makeFileIngestionPrefix(method) +
-                hash.to_string(Base::Base16) + ":"), name);
-=======
     if (hash.type == htSHA256 && method == FileIngestionMethod::Recursive) {
         return makeStorePath(makeType(*this, "source", references, hasSelfReference), hash, name);
     } else {
@@ -204,7 +189,6 @@
                 + makeFileIngestionPrefix(method)
                 + hash.to_string(Base16, true) + ":"),
             name);
->>>>>>> 669c3992
     }
 }
 
@@ -212,7 +196,7 @@
 StorePath Store::makeTextPath(std::string_view name, const Hash & hash,
     const StorePathSet & references) const
 {
-    assert(hash.type == HashType::SHA256);
+    assert(hash.type == htSHA256);
     /* Stuff the references (if any) into the type.  This is a bit
        hacky, but we can't put them in `s' since that would be
        ambiguous. */
@@ -233,7 +217,7 @@
 StorePath Store::computeStorePathForText(const string & name, const string & s,
     const StorePathSet & references) const
 {
-    return makeTextPath(name, hashString(HashType::SHA256, s), references);
+    return makeTextPath(name, hashString(htSHA256, s), references);
 }
 
 
@@ -446,7 +430,7 @@
         auto info = queryPathInfo(i);
 
         if (showHash) {
-            s += info->narHash.to_string(Base::Base16, false) + "\n";
+            s += info->narHash.to_string(Base16, false) + "\n";
             s += (format("%1%\n") % info->narSize).str();
         }
 
@@ -584,7 +568,7 @@
     auto srcUri = srcStore->getUri();
     auto dstUri = dstStore->getUri();
 
-    Activity act(*logger, Verbosity::Info, ActivityType::CopyPath,
+    Activity act(*logger, lvlInfo, actCopyPath,
         srcUri == "local" || srcUri == "daemon"
         ? fmt("copying path '%s' to '%s'", srcStore->printStorePath(storePath), dstUri)
           : dstUri == "local" || dstUri == "daemon"
@@ -601,7 +585,7 @@
         StringSink sink;
         srcStore->narFromPath({storePath}, sink);
         auto info2 = make_ref<ValidPathInfo>(*info);
-        info2->narHash = hashString(HashType::SHA256, *sink.s);
+        info2->narHash = hashString(htSHA256, *sink.s);
         if (!info->narSize) info2->narSize = sink.s->size();
         if (info->ultimate) info2->ultimate = false;
         info = info2;
@@ -643,7 +627,7 @@
 
     if (missing.empty()) return;
 
-    Activity act(*logger, Verbosity::Info, ActivityType::CopyPaths, fmt("copying %d paths", missing.size()));
+    Activity act(*logger, lvlInfo, actCopyPaths, fmt("copying %d paths", missing.size()));
 
     std::atomic<size_t> nrDone{0};
     std::atomic<size_t> nrFailed{0};
@@ -669,7 +653,7 @@
             auto info = srcStore->queryPathInfo(srcStore->parseStorePath(storePath));
 
             bytesExpected += info->narSize;
-            act.setExpected(ActivityType::CopyPath, bytesExpected);
+            act.setExpected(actCopyPath, bytesExpected);
 
             return srcStore->printStorePathSet(info->references);
         },
@@ -688,7 +672,7 @@
                     nrFailed++;
                     if (!settings.keepGoing)
                         throw e;
-                    logger->log(Verbosity::Error, fmt("could not copy %s: %s", storePathS, e.what()));
+                    logger->log(lvlError, fmt("could not copy %s: %s", storePathS, e.what()));
                     showProgress();
                     return;
                 }
@@ -719,7 +703,7 @@
     if (hashGiven) {
         string s;
         getline(str, s);
-        info.narHash = Hash(s, HashType::SHA256);
+        info.narHash = Hash(s, htSHA256);
         getline(str, s);
         if (!string2Int(s, info.narSize)) throw Error("number expected");
     }
@@ -762,11 +746,7 @@
             store.printStorePath(path));
     return
         "1;" + store.printStorePath(path) + ";"
-<<<<<<< HEAD
-        + narHash.to_string(Base::Base32) + ";"
-=======
         + narHash.to_string(Base32, true) + ";"
->>>>>>> 669c3992
         + std::to_string(narSize) + ";"
         + concatStringsSep(",", store.printStorePathSet(references));
 }
@@ -783,7 +763,6 @@
 
 bool ValidPathInfo::isContentAddressed(const Store & store) const
 {
-<<<<<<< HEAD
     if (! ca) return false;
 
     auto caPath = std::visit(overloaded {
@@ -791,39 +770,13 @@
             return store.makeTextPath(path.name(), th.hash, references);
         },
         [&](FileSystemHash fsh) {
-            auto refs = cloneStorePathSet(references);
+            auto refs = references;
             bool hasSelfReference = false;
             if (refs.count(path)) {
                 hasSelfReference = true;
                 refs.erase(path);
             }
             return store.makeFixedOutputPath(fsh.method, fsh.hash, path.name(), refs, hasSelfReference);
-=======
-    auto warn = [&]() {
-        logWarning(
-            ErrorInfo{
-                .name = "Path not content-addressed",
-                .hint = hintfmt("path '%s' claims to be content-addressed but isn't", store.printStorePath(path))
-            });
-    };
-
-    if (hasPrefix(ca, "text:")) {
-        Hash hash(ca.substr(5));
-        if (store.makeTextPath(path.name(), hash, references) == path)
-            return true;
-        else
-            warn();
-    }
-
-    else if (hasPrefix(ca, "fixed:")) {
-        FileIngestionMethod recursive { ca.compare(6, 2, "r:") == 0 };
-        Hash hash(ca.substr(recursive == FileIngestionMethod::Recursive ? 8 : 6));
-        auto refs = references;
-        bool hasSelfReference = false;
-        if (refs.count(path)) {
-            hasSelfReference = true;
-            refs.erase(path);
->>>>>>> 669c3992
         }
     }, *ca);
 
@@ -863,28 +816,6 @@
 }
 
 
-<<<<<<< HEAD
-=======
-std::string makeFileIngestionPrefix(const FileIngestionMethod m) {
-    switch (m) {
-    case FileIngestionMethod::Flat:
-        return "";
-    case FileIngestionMethod::Recursive:
-        return "r:";
-    default:
-        throw Error("impossible, caught both cases");
-    }
-}
-
-std::string makeFixedOutputCA(FileIngestionMethod method, const Hash & hash)
-{
-    return "fixed:"
-        + makeFileIngestionPrefix(method)
-        + hash.to_string(Base32, true);
-}
-
-
->>>>>>> 669c3992
 }
 
 

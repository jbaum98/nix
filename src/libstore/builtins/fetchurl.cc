--- conflicted
+++ resolved
@@ -58,29 +58,6 @@
         }
     };
 
-<<<<<<< HEAD
-    /* We always have one output, and if it's a fixed-output derivation (as
-       checked below) it must be the only output */
-    auto & output = drv.outputs.begin()->second;
-
-    /* Try the hashed mirrors first. */
-    if (auto hash = std::get_if<DerivationOutputCAFixed>(&output.output)) {
-        if (hash->hash.method == FileIngestionMethod::Flat) {
-            for (auto hashedMirror : settings.hashedMirrors.get()) {
-                try {
-                    if (!hasSuffix(hashedMirror, "/")) hashedMirror += '/';
-                    fetch(hashedMirror + printHashType(hash->hash.hash.type) + "/" + hash->hash.hash.to_string(Base16, false));
-                    return;
-                } catch (Error & e) {
-                    debug(e.what());
-                }
-            }
-        }
-    }
-
-    /* Otherwise try the specified URL. */
-=======
->>>>>>> e561a13a
     fetch(mainUrl);
 }
 

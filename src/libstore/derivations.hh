--- conflicted
+++ resolved
@@ -14,21 +14,6 @@
 
 struct DerivationOutput
 {
-<<<<<<< HEAD
-    Path path;
-    string hashAlgo; /* hash used for expected hash computation */
-    string hash; /* expected hash, may be null */
-    DerivationOutput()
-    {
-    }
-    DerivationOutput(Path path, string hashAlgo, string hash)
-    {
-        this->path = path;
-        this->hashAlgo = hashAlgo;
-        this->hash = hash;
-    }
-    std::pair<bool, Hash> parseHashInfo() const;
-=======
     StorePath path;
     std::string hashAlgo; /* hash used for expected hash computation */
     std::string hash; /* expected hash, may be null */
@@ -37,8 +22,7 @@
         , hashAlgo(std::move(hashAlgo))
         , hash(std::move(hash))
     { }
-    void parseHashInfo(bool & recursive, Hash & hash) const;
->>>>>>> 94c93437
+    std::pair<bool, Hash> parseHashInfo() const;
 };
 
 typedef std::map<string, DerivationOutput> DerivationOutputs;

--- conflicted
+++ resolved
@@ -12,10 +12,6 @@
 struct Expr;
 struct ExprLambda;
 struct PrimOp;
-<<<<<<< HEAD
-struct Context;
-=======
->>>>>>> 94c93437
 class Symbol;
 struct Pos;
 class EvalState;
@@ -205,11 +201,13 @@
         return type == tShortString || type == tStaticString || type == tLongString;
     }
 
-    void setShortString(const char * s)
+    void setShortString(std::string_view s)
     {
         // FIXME: can't use strcpy here because gcc flags it as a
         // buffer overflow on 'misc'.
-        memcpy(getMiscData(), s, strlen(s) + 1);
+        auto p = getMiscData();
+        memcpy(p, s.data(), s.size());
+        p[s.size()] = 0;
         type = tShortString;
     }
 
@@ -268,16 +266,16 @@
 }
 
 
-static inline void mkString(Value & v, const char * s)
-{
-    auto len = strlen(s); // FIXME: only need to know if > short
-    if (len < WORD_SIZE * 2 + Object::miscBytes)
+static inline Value & mkString(Value & v, std::string_view s)
+{
+    if (s.size() < WORD_SIZE * 2 + Object::miscBytes)
         v.setShortString(s);
     else {
-        v.string.s = gc.alloc<String>(String::wordsFor(len), len, s);
+        v.string.s = gc.alloc<String>(String::wordsFor(s.size()), s.size(), s.data());
         v.string.context = 0;
         v.type = tLongString;
     }
+    return v;
 }
 
 
@@ -295,27 +293,8 @@
 }
 
 
-<<<<<<< HEAD
-/* Compute the size in bytes of the given value, including all values
-   and environments reachable from it. Static expressions (Exprs) are
-   not included. */
-size_t valueSize(Value & v);
-
-
 typedef std::vector<Ptr<Value>> ValueVector; // FIXME: make more efficient
 typedef std::map<Symbol, Ptr<Value>> ValueMap; // FIXME: use Bindings?
-=======
-void mkPath(Value & v, const char * s);
-
-
-#if HAVE_BOEHMGC
-typedef std::vector<Value *, gc_allocator<Value *> > ValueVector;
-typedef std::map<Symbol, Value *, std::less<Symbol>, gc_allocator<std::pair<const Symbol, Value *> > > ValueMap;
-#else
-typedef std::vector<Value *> ValueVector;
-typedef std::map<Symbol, Value *> ValueMap;
-#endif
->>>>>>> 94c93437
 
 
 }
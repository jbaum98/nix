--- conflicted
+++ resolved
@@ -770,15 +770,6 @@
             });
 
         std::optional<HashType> ht = parseHashTypeOpt(outputHashAlgo);
-<<<<<<< HEAD
-        Hash h(*outputHash, ht);
-
-        auto outPath = state.store->makeFixedOutputPath(ingestionMethod, h, drvName);
-        if (!jsonObject) drv.env["out"] = state.store->printStorePath(outPath);
-        drv.outputs.insert_or_assign("out", DerivationOutput(
-            std::move(outPath),
-            FileSystemHash(ingestionMethod, std::move(h))));
-=======
         Hash h = newHashAllowEmpty(*outputHash, ht);
 
         auto outPath = state.store->makeFixedOutputPath(ingestionMethod, h, drvName);
@@ -787,7 +778,6 @@
             .path = std::move(outPath),
             .hash = FileSystemHash { ingestionMethod, std::move(h) },
         });
->>>>>>> 669c3992
     }
 
     else {
@@ -800,14 +790,10 @@
         for (auto & i : outputs) {
             if (!jsonObject) drv.env[i] = "";
             drv.outputs.insert_or_assign(i,
-<<<<<<< HEAD
-                DerivationOutput(StorePath::dummy.clone(), std::optional<FileSystemHash>()));
-=======
                 DerivationOutput {
                     .path = StorePath::dummy,
                     .hash = std::optional<FileSystemHash> {},
                 });
->>>>>>> 669c3992
         }
 
         Hash h = hashDerivationModulo(*state.store, Derivation(drv), true);
@@ -816,14 +802,10 @@
             auto outPath = state.store->makeOutputPath(i, h, drvName);
             if (!jsonObject) drv.env[i] = state.store->printStorePath(outPath);
             drv.outputs.insert_or_assign(i,
-<<<<<<< HEAD
-                DerivationOutput(std::move(outPath), std::optional<FileSystemHash>()));
-=======
                 DerivationOutput {
                     .path = std::move(outPath),
                     .hash = std::optional<FileSystemHash>(),
                 });
->>>>>>> 669c3992
         }
     }
 
@@ -831,7 +813,7 @@
     auto drvPath = writeDerivation(state.store, drv, drvName, state.repair);
     auto drvPathS = state.store->printStorePath(drvPath);
 
-    printMsg(Verbosity::Chatty, "instantiated '%1%' -> '%2%'", drvName, drvPathS);
+    printMsg(lvlChatty, "instantiated '%1%' -> '%2%'", drvName, drvPathS);
 
     /* Optimisation, but required in read-only mode! because in that
        case we don't actually write store derivations, so we can't
@@ -1022,23 +1004,15 @@
     string type = state.forceStringNoCtx(*args[0], pos);
     std::optional<HashType> ht = parseHashType(type);
     if (!ht)
-<<<<<<< HEAD
-      throw Error(format("unknown hash type '%1%', at %2%") % type % pos);
-=======
       throw Error({
           .hint = hintfmt("unknown hash type '%1%'", type),
           .nixCode = NixCode { .errPos = pos }
       });
->>>>>>> 669c3992
 
     PathSet context; // discarded
     Path p = state.coerceToPath(pos, *args[1], context);
 
-<<<<<<< HEAD
-    mkString(v, hashFile(*ht, state.checkSourcePath(p)).to_string(Base::Base16, false), context);
-=======
     mkString(v, hashFile(*ht, state.checkSourcePath(p)).to_string(Base16, false), context);
->>>>>>> 669c3992
 }
 
 /* Read a directory (without . or ..) */
@@ -1180,8 +1154,8 @@
     Path dstPath;
     if (!expectedHash || !state.store->isValidPath(*expectedStorePath)) {
         dstPath = state.store->printStorePath(settings.readOnlyMode
-            ? state.store->computeStorePathForPath(name, path, method, HashType::SHA256, filter).first
-            : state.store->addToStore(name, path, method, HashType::SHA256, filter, state.repair));
+            ? state.store->computeStorePathForPath(name, path, method, htSHA256, filter).first
+            : state.store->addToStore(name, path, method, htSHA256, filter, state.repair));
         if (expectedHash && expectedStorePath != state.store->parseStorePath(dstPath))
             throw Error("store path mismatch in (possibly filtered) path added from '%s'", path);
     } else
@@ -1240,11 +1214,7 @@
         } else if (n == "recursive")
             method = FileIngestionMethod { state.forceBool(*attr.value, *attr.pos) };
         else if (n == "sha256")
-<<<<<<< HEAD
-            expectedHash = Hash(state.forceStringNoCtx(*attr.value, *attr.pos), HashType::SHA256);
-=======
             expectedHash = newHashAllowEmpty(state.forceStringNoCtx(*attr.value, *attr.pos), htSHA256);
->>>>>>> 669c3992
         else
             throw EvalError({
                 .hint = hintfmt("unsupported argument '%1%' to 'addPath'", attr.name),
@@ -1971,23 +1941,15 @@
     string type = state.forceStringNoCtx(*args[0], pos);
     std::optional<HashType> ht = parseHashType(type);
     if (!ht)
-<<<<<<< HEAD
-      throw Error(format("unknown hash type '%1%', at %2%") % type % pos);
-=======
         throw Error({
             .hint = hintfmt("unknown hash type '%1%'", type),
             .nixCode = NixCode { .errPos = pos }
         });
->>>>>>> 669c3992
 
     PathSet context; // discarded
     string s = state.forceString(*args[1], context, pos);
 
-<<<<<<< HEAD
-    mkString(v, hashString(*ht, s).to_string(Base::Base16, false), context);
-=======
     mkString(v, hashString(*ht, s).to_string(Base16, false), context);
->>>>>>> 669c3992
 }
 
 

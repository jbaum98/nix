--- conflicted
+++ resolved
@@ -10,11 +10,7 @@
 {
     Path outLink = "result";
 
-<<<<<<< HEAD
-    bool updateLock = true;
-=======
     bool update = true;
->>>>>>> 4bf3a822
 
     CmdBuild()
     {
@@ -32,13 +28,8 @@
 
         mkFlag()
             .longName("no-update")
-<<<<<<< HEAD
             .description("don't update the lock file")
-            .set(&updateLock, false);
-=======
-            .description("don't update the lock files")
             .set(&update, false);
->>>>>>> 4bf3a822
     }
 
     std::string name() override
@@ -86,20 +77,12 @@
                     }
         }
 
-<<<<<<< HEAD
-        // FlakeUri flakeUri = "";
-        // if(updateLock)
-        //     for (uint i = 0; i < installables.size(); i++)
-        //         // if (auto flakeUri = installableToFlakeUri)
-        //             updateLockFile(*evalState, flakeUri);
-=======
         if (update)
             for (auto installable : installables) {
                 auto flakeUri = installable->installableToFlakeUri();
                 if (flakeUri)
                     updateLockFile(*evalState, *flakeUri);
             }
->>>>>>> 4bf3a822
     }
 };
 

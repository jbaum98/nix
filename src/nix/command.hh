#pragma once

#include "installables.hh"
#include "args.hh"
#include "common-eval-args.hh"

#include <optional>

namespace nix {

extern std::string programPath;

class EvalState;
class Store;

<<<<<<< HEAD
namespace flake {
enum HandleLockFile : unsigned int;
}

/* A command that require a Nix store. */
=======
/* A command that requires a Nix store. */
>>>>>>> f5a46ef0
struct StoreCommand : virtual Command
{
    StoreCommand();
    void run() override;
    ref<Store> getStore();
    virtual ref<Store> createStore();
    virtual void run(ref<Store>) = 0;

private:
    std::shared_ptr<Store> _store;
};

struct EvalCommand : virtual StoreCommand, MixEvalArgs
{
    ref<EvalState> getEvalState();

private:

    std::shared_ptr<EvalState> evalState;
};

struct MixFlakeOptions : virtual Args
{
    bool recreateLockFile = false;

    bool saveLockFile = true;

    bool useRegistries = true;

    MixFlakeOptions();

    flake::HandleLockFile getLockFileMode();
};

struct SourceExprCommand : virtual Args, EvalCommand, MixFlakeOptions
{
    std::optional<Path> file;

    SourceExprCommand();

    std::vector<std::shared_ptr<Installable>> parseInstallables(
        ref<Store> store, std::vector<std::string> ss);

    std::shared_ptr<Installable> parseInstallable(
        ref<Store> store, const std::string & installable);

    virtual Strings getDefaultFlakeAttrPaths();

    virtual Strings getDefaultFlakeAttrPathPrefixes();
};

enum RealiseMode { Build, NoBuild, DryRun };

/* A command that operates on a list of "installables", which can be
   store paths, attribute paths, Nix expressions, etc. */
struct InstallablesCommand : virtual Args, SourceExprCommand
{
    std::vector<std::shared_ptr<Installable>> installables;

    InstallablesCommand()
    {
        expectArgs("installables", &_installables);
    }

    void prepare() override;

    virtual bool useDefaultInstallables() { return true; }

private:

    std::vector<std::string> _installables;
};

/* A command that operates on exactly one "installable" */
struct InstallableCommand : virtual Args, SourceExprCommand
{
    std::shared_ptr<Installable> installable;

    InstallableCommand()
    {
        expectArg("installable", &_installable, true);
    }

    void prepare() override;

private:

    std::string _installable{"."};
};

/* A command that operates on zero or more store paths. */
struct StorePathsCommand : public InstallablesCommand
{
private:

    bool recursive = false;
    bool all = false;

protected:

    RealiseMode realiseMode = NoBuild;

public:

    StorePathsCommand(bool recursive = false);

    using StoreCommand::run;

    virtual void run(ref<Store> store, Paths storePaths) = 0;

    void run(ref<Store> store) override;

    bool useDefaultInstallables() override { return !all; }
};

/* A command that operates on exactly one store path. */
struct StorePathCommand : public InstallablesCommand
{
    using StoreCommand::run;

    virtual void run(ref<Store> store, const Path & storePath) = 0;

    void run(ref<Store> store) override;
};

/* A helper class for registering commands globally. */
struct RegisterCommand
{
    static Commands * commands;

    RegisterCommand(const std::string & name,
        std::function<ref<Command>()> command)
    {
        if (!commands) commands = new Commands;
        commands->emplace(name, command);
    }
};

template<class T>
static RegisterCommand registerCommand(const std::string & name)
{
    return RegisterCommand(name, [](){ return make_ref<T>(); });
}

Buildables build(ref<Store> store, RealiseMode mode,
    std::vector<std::shared_ptr<Installable>> installables);

PathSet toStorePaths(ref<Store> store, RealiseMode mode,
    std::vector<std::shared_ptr<Installable>> installables);

Path toStorePath(ref<Store> store, RealiseMode mode,
    std::shared_ptr<Installable> installable);

PathSet toDerivations(ref<Store> store,
    std::vector<std::shared_ptr<Installable>> installables,
    bool useDeriver = false);

struct MixProfile : virtual Args, virtual StoreCommand
{
    std::optional<Path> profile;

    MixProfile();

    /* If 'profile' is set, make it point at 'storePath'. */
    void updateProfile(const Path & storePath);

    /* If 'profile' is set, make it point at the store path produced
       by 'buildables'. */
    void updateProfile(const Buildables & buildables);
};

struct MixDefaultProfile : MixProfile
{
    MixDefaultProfile();
};

}<|MERGE_RESOLUTION|>--- conflicted
+++ resolved
@@ -13,15 +13,11 @@
 class EvalState;
 class Store;
 
-<<<<<<< HEAD
 namespace flake {
 enum HandleLockFile : unsigned int;
 }
 
-/* A command that require a Nix store. */
-=======
 /* A command that requires a Nix store. */
->>>>>>> f5a46ef0
 struct StoreCommand : virtual Command
 {
     StoreCommand();
